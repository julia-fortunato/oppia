<link rel="stylesheet" type="text/css" href="/extensions/interactions/EndExploration/static/css/EndExploration.css">

<script type="text/ng-template" id="interaction/EndExploration">
<<<<<<< HEAD
  <div ng-if="recommendedExplorationIds.length > 0">
    <span ng-if="!collectionId">Other explorations you might enjoy:</span>
    <span ng-if="collectionId">Continue <[collectionTitle]>:</span>
    <div style="color: red;" ng-repeat="expId in invalidExpIds" ng-if="isInEditorPreviewMode">
=======
  <div ng-if="recommendedExplorationIds.length > 0 || (isInEditorPage && invalidExpIds.length > 0)">
    Other explorations you might enjoy:
    <div style="color: red;" ng-repeat="expId in invalidExpIds">
>>>>>>> f965768b
      <strong>Error:</strong> no published exploration found with ID '<[expId]>'
    </div>
    <oppia-end-exploration-recommended-explorations recommended-exploration-ids="recommendedExplorationIds" recommended-exploration-summaries="recommendedExplorationSummaries" collection-id="collectionId"></oppia-end-exploration-recommended-explorations>
  </div>

<<<<<<< HEAD
  <div ng-if="!isIframed">
    <div ng-if="!isInEditorPreviewMode">
      <a ng-href="/collection/<[collectionId]>" ng-if="collectionId">
        <md-button class="md-button-success">
          Return to collection
        </md-button>
      </a>
      <a href="/">
        <md-button class="md-button-success" ng-if="!collectionId">
          Return to gallery
        </md-button>
      </a>
    </div>
    <a href="#/gui" ng-if="isInEditorPreviewMode">
      <md-button class="md-button-success">
        Return to editor
=======
  <div ng-if="!isIframed && !isInEditorPreviewMode && recommendedExplorationIds.length === 0 && (!isInEditorPage || invalidExpIds.length === 0)">
    <a href="/">
      <md-button class="md-button-success">
        Return to gallery
>>>>>>> f965768b
      </md-button>
    </a>
  </div>
</script>

<script type="text/ng-template" id="response/EndExploration">
</script>

<script type="text/ng-template" id="shortResponse/EndExploration">
</script>

<script type="text/ng-template" id="interaction/EndExploration/RecommendedExplorations">
  <div layout="row" layout-wrap>
    <md-card class="oppia-end-exploration-recommendation-card" ng-repeat="expId in recommendedExplorationIds track by $index">
      <a ng-href="/explore/<[expId]><[collectionSuffix]>" target="<[isIframed ? '_blank' : '_self']>" ng-if="recommendedExplorationSummaries[$index]">
        <img class="oppia-end-exploration-recommendation-image" ng-src="<[recommendedExplorationSummaries[$index].thumbnail_image_url]>">
        <div class="oppia-end-exploration-recommendation-title">
          <[recommendedExplorationSummaries[$index].title]>
        </div>
      </a>
    </md-card>
  </div>
</script><|MERGE_RESOLUTION|>--- conflicted
+++ resolved
@@ -1,44 +1,24 @@
 <link rel="stylesheet" type="text/css" href="/extensions/interactions/EndExploration/static/css/EndExploration.css">
 
 <script type="text/ng-template" id="interaction/EndExploration">
-<<<<<<< HEAD
-  <div ng-if="recommendedExplorationIds.length > 0">
+  <div ng-if="recommendedExplorationIds.length > 0 || (isInEditorPage && invalidExpIds.length > 0)">
     <span ng-if="!collectionId">Other explorations you might enjoy:</span>
     <span ng-if="collectionId">Continue <[collectionTitle]>:</span>
-    <div style="color: red;" ng-repeat="expId in invalidExpIds" ng-if="isInEditorPreviewMode">
-=======
-  <div ng-if="recommendedExplorationIds.length > 0 || (isInEditorPage && invalidExpIds.length > 0)">
-    Other explorations you might enjoy:
     <div style="color: red;" ng-repeat="expId in invalidExpIds">
->>>>>>> f965768b
       <strong>Error:</strong> no published exploration found with ID '<[expId]>'
     </div>
     <oppia-end-exploration-recommended-explorations recommended-exploration-ids="recommendedExplorationIds" recommended-exploration-summaries="recommendedExplorationSummaries" collection-id="collectionId"></oppia-end-exploration-recommended-explorations>
   </div>
 
-<<<<<<< HEAD
-  <div ng-if="!isIframed">
-    <div ng-if="!isInEditorPreviewMode">
-      <a ng-href="/collection/<[collectionId]>" ng-if="collectionId">
-        <md-button class="md-button-success">
-          Return to collection
-        </md-button>
-      </a>
-      <a href="/">
-        <md-button class="md-button-success" ng-if="!collectionId">
-          Return to gallery
-        </md-button>
-      </a>
-    </div>
-    <a href="#/gui" ng-if="isInEditorPreviewMode">
+  <div ng-if="!isIframed && !isInEditorPreviewMode && recommendedExplorationIds.length === 0 && (!isInEditorPage || invalidExpIds.length === 0)">
+    <a ng-href="/collection/<[collectionId]>" ng-if="collectionId">
       <md-button class="md-button-success">
-        Return to editor
-=======
-  <div ng-if="!isIframed && !isInEditorPreviewMode && recommendedExplorationIds.length === 0 && (!isInEditorPage || invalidExpIds.length === 0)">
+        Return to <[collectionTitle]>
+      </md-button>
+    </a>
     <a href="/">
-      <md-button class="md-button-success">
+      <md-button class="md-button-success" ng-if="!collectionId">
         Return to gallery
->>>>>>> f965768b
       </md-button>
     </a>
   </div>
