dist: xenial
language: python
python:
  - 2.7

services:
  - xvfb

branches:
  only:
  - develop
  - /^release-\d+\.\d+\.\d+$/
  - /^release-\d+\.\d+\.\d+-hotfix-\d+$/

env:
  jobs:
    # TODO(sll): Reinstate this when the load tests are more reliable.
    # - RUN_BACKEND_TESTS=true REPORT_BACKEND_COVERAGE=true EXCLUDE_LOAD_TESTS=false
    - RUN_E2E_TESTS_ADDITIONAL_EDITOR_PLAYER_FEATURES=true
    - RUN_E2E_TESTS_COMMUNITY_DASHBOARD=true
    - RUN_E2E_TESTS_CORE_EDITOR_AND_PLAYER_FEATURES=true
    - RUN_E2E_TESTS_CREATOR_DASHBOARD=true
    - RUN_E2E_TESTS_EXPLORATION_FEEDBACK_HISTORY_TAB=true
    - RUN_E2E_TESTS_EXPLORATION_STATISTICS_TRANSLATION_TAB=true
    - RUN_E2E_TESTS_EXTENSIONS=true
    - RUN_E2E_TESTS_LEARNER=true
    - RUN_E2E_TESTS_SKILL_EDITOR=true
<<<<<<< HEAD
    - RUN_E2E_TESTS_TOPIC=true
    - RUN_E2E_ACCESSIBILITY_EMBEDDING=true
=======
>>>>>>> a96c15dc

jobs:
  allow_failures: []
  fast_finish: true

notifications:
  email:
    recipients:
      # The following was generated through the following command using the
      # travis ruby gem:
      # travis encrypt -r oppia/oppia "oppia-ci-notifications@googlegroups.com"
      secure: uMMzsG4ZAB9ofJR/m+KUlTmsYj7oahtCIzUVCZl9BX0qxgMgiwHDTEzHqvyAcyFOaYsKpFyWFKRBfakOizPXP8DZw8/yXi9YtieSUUzxXFZxsGahcVatJBRVKGPw1L4C+V59N9+DdeMLpAd/knQ88uEffOHCCLuoWrsfC/Tz/35yD7zCrLmsnFjcjkufaXh9qCEUjkzq/SgpsvqJRHHP8hrKh3QetmCWhzTD/ZoPxKgpkd5LiFN0AYjRmUN538NAP9Us8WLeQigcM2UyX7WJakmGHgLMm9ieAQRJwcd1bX3Nf+WQNymidGrZnoWSrFiyLmbO8+fiMDZHVRgVC7jeGXGt0hHP9FiNWCjyW4B66ll4RT8iN/IfYJ1RF7fcgzs6cU6jZFUUZBeIdf1Wiv1zNproEAKJKFZVrxlImJeg9Js9vC+TB/Talxj9mnvm/yWZVnSCW6FN/Q/n8dkuIR/VmVkoUwmL/8A0hsZzi31JpZCqv+/8K2hEv9b3zl3lKr6h/o1WHPhU6K5i/XzIV5LhjiM6O6AwEn97bjsEnZqNeZ8O/W7Q+aifG1yX+bfN3qflFE1A/xiruhRFxxSdYfbrF1PvX92IwAwvhBEjDm9Cw/a0QNRY7S92SBNgUaQqEb0MrgbmFyEapf4pzo9Sp9UyQwisLCpL9xZr0cC4vhWTE5A=
    on_success: change
    on_failure: change
  webhooks:
    urls:
    # This URL can be obtained by going to the Gitter chat room
    # and clicking Settings > Integrations.
    - https://webhooks.gitter.im/e/f3865f3ee5e9b40ee871
    on_success: always
    on_failure: always

before_install:
- pip install codecov
- export CHROME_BIN=/usr/bin/google-chrome-stable
- export DISPLAY=:99.0

install:
- pushd $TRAVIS_BUILD_DIR
- python -m scripts.install_third_party_libs

script:
# Run the e2e tests in the production environment (using --prod_env).
<<<<<<< HEAD
- if [ "$RUN_E2E_TESTS_ADDITIONAL_EDITOR_PLAYER_FEATURES" == 'true' ]; then python -m scripts.run_e2e_tests --suite="additionalEditorFeatures" --prod_env; python -m scripts.run_e2e_tests --skip-build --skip-install --suite="additionalPlayerFeatures" --prod_env; fi
- if [ "$RUN_E2E_TESTS_COMMUNITY_DASHBOARD" == 'true' ]; then python -m scripts.run_e2e_tests --suite="communityDashboard" --prod_env; fi
- if [ "$RUN_E2E_TESTS_CORE_EDITOR_AND_PLAYER_FEATURES" == 'true' ]; then python -m scripts.run_e2e_tests --suite="coreEditorAndPlayerFeatures" --prod_env; fi
- if [ "$RUN_E2E_TESTS_CREATOR_DASHBOARD" == 'true' ]; then python -m scripts.run_e2e_tests --suite="creatorDashboard" --prod_env; fi
- if [ "$RUN_E2E_TESTS_EXPLORATION_FEEDBACK_HISTORY_TAB" == 'true' ]; then python -m scripts.run_e2e_tests --suite="explorationFeedbackTab" --prod_env; python -m scripts.run_e2e_tests --skip-build --skip-install --suite="explorationHistoryTab" --prod_env; fi
- if [ "$RUN_E2E_TESTS_EXPLORATION_STATISTICS_TRANSLATION_TAB" == 'true' ]; then python -m scripts.run_e2e_tests --suite="explorationStatisticsTab" --prod_env; python -m scripts.run_e2e_tests --skip-build --skip-install --suite="explorationTranslationTab" --prod_env; fi
- if [ "$RUN_E2E_TESTS_EXTENSIONS" == 'true' ]; then python -m scripts.run_e2e_tests --suite="extensions" --prod_env; fi
- if [ "$RUN_E2E_TESTS_LEARNER" == 'true' ]; then python -m scripts.run_e2e_tests --suite="learner" --prod_env; python -m scripts.run_e2e_tests --skip-build --skip-install --suite="learnerDashboard" --prod_env; fi
- if [ "$RUN_E2E_TESTS_SKILL_EDITOR" == 'true' ]; then python -m scripts.run_e2e_tests --suite="skillEditor" --prod_env; fi
- if [ "$RUN_E2E_TESTS_TOPIC" == 'true' ]; then python -m scripts.run_e2e_tests --suite="topicAndStoryEditor" --prod_env; python -m scripts.run_e2e_tests --skip-build --skip-install --suite="topicsAndSkillsDashboard" --prod_env; fi
- if [ "$RUN_E2E_ACCESSIBILITY_EMBEDDING" == 'true' ]; then python -m scripts.run_e2e_tests --suite="accessibility" --prod_env; python -m scripts.run_e2e_tests --skip-build --skip-install --suite="embedding" --prod_env; fi
=======
- if [ "$RUN_E2E_TESTS_ADDITIONAL_EDITOR_FEATURES" == 'true' ]; then travis_retry python -m scripts.run_e2e_tests --suite="additionalEditorFeatures" --prod_env; fi
- if [ "$RUN_E2E_TESTS_ADDITIONAL_PLAYER_FEATURES" == 'true' ]; then travis_retry python -m scripts.run_e2e_tests --suite="additionalPlayerFeatures" --prod_env; fi
- if [ "$RUN_E2E_TESTS_COMMUNITY_DASHBOARD" == 'true' ]; then travis_retry python -m scripts.run_e2e_tests --suite="communityDashboard" --community_dashboard_enabled --prod_env; fi
- if [ "$RUN_E2E_TESTS_CORE_EDITOR_AND_PLAYER_FEATURES" == 'true' ]; then travis_retry python -m scripts.run_e2e_tests --suite="coreEditorAndPlayerFeatures" --prod_env; fi
- if [ "$RUN_E2E_TESTS_CREATOR_DASHBOARD" == 'true' ]; then travis_retry python -m scripts.run_e2e_tests --suite="creatorDashboard" --prod_env; fi
- if [ "$RUN_E2E_TESTS_EXPLORATION_FEEDBACK_TAB" == 'true' ]; then travis_retry python -m scripts.run_e2e_tests --suite="explorationFeedbackTab" --prod_env; fi
- if [ "$RUN_E2E_TESTS_EXPLORATION_HISTORY_TAB" == 'true' ]; then travis_retry python -m scripts.run_e2e_tests --suite="explorationHistoryTab" --prod_env; fi
- if [ "$RUN_E2E_TESTS_EXPLORATION_STATISTICS_TAB" == 'true' ]; then travis_retry python -m scripts.run_e2e_tests --suite="explorationStatisticsTab" --prod_env; fi
- if [ "$RUN_E2E_TESTS_EXPLORATION_TRANSLATION_TAB" == 'true' ]; then travis_retry python -m scripts.run_e2e_tests --suite="explorationTranslationTab" --prod_env; fi
- if [ "$RUN_E2E_TESTS_EXTENSIONS" == 'true' ]; then travis_retry python -m scripts.run_e2e_tests --suite="extensions" --prod_env; fi
- if [ "$RUN_E2E_TESTS_LEARNER_DASHBOARD" == 'true' ]; then travis_retry python -m scripts.run_e2e_tests --suite="learnerDashboard" --prod_env; fi
- if [ "$RUN_E2E_TESTS_LEARNER" == 'true' ]; then travis_retry python -m scripts.run_e2e_tests --suite="learner" --prod_env; fi
- if [ "$RUN_E2E_TESTS_SKILL_EDITOR" == 'true' ]; then travis_retry python -m scripts.run_e2e_tests --suite="skillEditor" --prod_env; fi

>>>>>>> a96c15dc

cache:
  # Cache Oppia's dependencies.
  directories:
    - ../oppia_tools/
    - node_modules/
    - third_party/
    - $HOME/.cache/pip
    - $HOME/.cache/TravisChrome/

before_cache:
  # Delete python bytecode to prevent cache rebuild.
  - find third_party -name "*.pyc" -print -delete
  - find backend_prod_files/extensions/ -name "*.pyc" -print -delete<|MERGE_RESOLUTION|>--- conflicted
+++ resolved
@@ -25,11 +25,7 @@
     - RUN_E2E_TESTS_EXTENSIONS=true
     - RUN_E2E_TESTS_LEARNER=true
     - RUN_E2E_TESTS_SKILL_EDITOR=true
-<<<<<<< HEAD
-    - RUN_E2E_TESTS_TOPIC=true
     - RUN_E2E_ACCESSIBILITY_EMBEDDING=true
-=======
->>>>>>> a96c15dc
 
 jobs:
   allow_failures: []
@@ -63,7 +59,6 @@
 
 script:
 # Run the e2e tests in the production environment (using --prod_env).
-<<<<<<< HEAD
 - if [ "$RUN_E2E_TESTS_ADDITIONAL_EDITOR_PLAYER_FEATURES" == 'true' ]; then python -m scripts.run_e2e_tests --suite="additionalEditorFeatures" --prod_env; python -m scripts.run_e2e_tests --skip-build --skip-install --suite="additionalPlayerFeatures" --prod_env; fi
 - if [ "$RUN_E2E_TESTS_COMMUNITY_DASHBOARD" == 'true' ]; then python -m scripts.run_e2e_tests --suite="communityDashboard" --prod_env; fi
 - if [ "$RUN_E2E_TESTS_CORE_EDITOR_AND_PLAYER_FEATURES" == 'true' ]; then python -m scripts.run_e2e_tests --suite="coreEditorAndPlayerFeatures" --prod_env; fi
@@ -73,24 +68,7 @@
 - if [ "$RUN_E2E_TESTS_EXTENSIONS" == 'true' ]; then python -m scripts.run_e2e_tests --suite="extensions" --prod_env; fi
 - if [ "$RUN_E2E_TESTS_LEARNER" == 'true' ]; then python -m scripts.run_e2e_tests --suite="learner" --prod_env; python -m scripts.run_e2e_tests --skip-build --skip-install --suite="learnerDashboard" --prod_env; fi
 - if [ "$RUN_E2E_TESTS_SKILL_EDITOR" == 'true' ]; then python -m scripts.run_e2e_tests --suite="skillEditor" --prod_env; fi
-- if [ "$RUN_E2E_TESTS_TOPIC" == 'true' ]; then python -m scripts.run_e2e_tests --suite="topicAndStoryEditor" --prod_env; python -m scripts.run_e2e_tests --skip-build --skip-install --suite="topicsAndSkillsDashboard" --prod_env; fi
 - if [ "$RUN_E2E_ACCESSIBILITY_EMBEDDING" == 'true' ]; then python -m scripts.run_e2e_tests --suite="accessibility" --prod_env; python -m scripts.run_e2e_tests --skip-build --skip-install --suite="embedding" --prod_env; fi
-=======
-- if [ "$RUN_E2E_TESTS_ADDITIONAL_EDITOR_FEATURES" == 'true' ]; then travis_retry python -m scripts.run_e2e_tests --suite="additionalEditorFeatures" --prod_env; fi
-- if [ "$RUN_E2E_TESTS_ADDITIONAL_PLAYER_FEATURES" == 'true' ]; then travis_retry python -m scripts.run_e2e_tests --suite="additionalPlayerFeatures" --prod_env; fi
-- if [ "$RUN_E2E_TESTS_COMMUNITY_DASHBOARD" == 'true' ]; then travis_retry python -m scripts.run_e2e_tests --suite="communityDashboard" --community_dashboard_enabled --prod_env; fi
-- if [ "$RUN_E2E_TESTS_CORE_EDITOR_AND_PLAYER_FEATURES" == 'true' ]; then travis_retry python -m scripts.run_e2e_tests --suite="coreEditorAndPlayerFeatures" --prod_env; fi
-- if [ "$RUN_E2E_TESTS_CREATOR_DASHBOARD" == 'true' ]; then travis_retry python -m scripts.run_e2e_tests --suite="creatorDashboard" --prod_env; fi
-- if [ "$RUN_E2E_TESTS_EXPLORATION_FEEDBACK_TAB" == 'true' ]; then travis_retry python -m scripts.run_e2e_tests --suite="explorationFeedbackTab" --prod_env; fi
-- if [ "$RUN_E2E_TESTS_EXPLORATION_HISTORY_TAB" == 'true' ]; then travis_retry python -m scripts.run_e2e_tests --suite="explorationHistoryTab" --prod_env; fi
-- if [ "$RUN_E2E_TESTS_EXPLORATION_STATISTICS_TAB" == 'true' ]; then travis_retry python -m scripts.run_e2e_tests --suite="explorationStatisticsTab" --prod_env; fi
-- if [ "$RUN_E2E_TESTS_EXPLORATION_TRANSLATION_TAB" == 'true' ]; then travis_retry python -m scripts.run_e2e_tests --suite="explorationTranslationTab" --prod_env; fi
-- if [ "$RUN_E2E_TESTS_EXTENSIONS" == 'true' ]; then travis_retry python -m scripts.run_e2e_tests --suite="extensions" --prod_env; fi
-- if [ "$RUN_E2E_TESTS_LEARNER_DASHBOARD" == 'true' ]; then travis_retry python -m scripts.run_e2e_tests --suite="learnerDashboard" --prod_env; fi
-- if [ "$RUN_E2E_TESTS_LEARNER" == 'true' ]; then travis_retry python -m scripts.run_e2e_tests --suite="learner" --prod_env; fi
-- if [ "$RUN_E2E_TESTS_SKILL_EDITOR" == 'true' ]; then travis_retry python -m scripts.run_e2e_tests --suite="skillEditor" --prod_env; fi
-
->>>>>>> a96c15dc
 
 cache:
   # Cache Oppia's dependencies.
