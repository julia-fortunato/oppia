<div class="navbar-helper" ng-if="$ctrl.topic">
  <div class="navbar-tabs">
    <div class="navbar-text">
      {{ getNavbarText() }}
    </div>
    <div class="navbar-icons">
      <li [ngClass]="{'navbar-tab-active': isMainEditorTabSelected(), 'dropdown': getTotalWarningsCount()}"
          [attr.dropdown]="getTotalWarningsCount()"
          class="nav-item icon nav-list-item"
          ngbDropdown
          (click)="selectMainTab()">
        <a ngbTooltip="Main Editor"
           placement="bottom"
           class="nav-link navbar-tab"
           tabindex="0">
          <i class="fas fa-pen navbar-tab-icon"
             [ngClass]="{'navbar-tab-active-icon': isMainEditorTabSelected() }">
          </i>
        </a>
        <div ngbDropdownToggle
             [hidden]="!getTotalWarningsCount()"
             class="oppia-editor-warnings-indicator oppia-editor-warnings-error-color"
             (mouseover)="warningsAreShown=true"
             (mouseleave)="hideWarnings()"
             (click)="selectMainTab()">
          <span class="oppia-editor-warnings-count">
            {{ getTotalWarningsCount() }}
          </span>
          <ul ngbDropdownMenu
              *ngIf="warningsAreShown"
              class="dropdown-menu topic-warning-container oppia-editor-warnings-box">
            <span class="oppia-editor-warnings-header">Warnings</span>
            <li class="oppia-editor-warnings-text"
                *ngFor="let issue of validationIssues">
              <hr class="oppia-editor-warnings-separator">
              {{ issue }}
            </li>
            <li class="oppia-editor-warnings-text"
                *ngFor="let issue of prepublishValidationIssues">
              <hr class="oppia-editor-warnings-separator">
              {{ issue }}
            </li>
          </ul>
        </div>
      </li>

      <li *ngIf="isInTopicEditorTabs()"
          [ngClass]="{'navbar-tab-active': getActiveTabName() === 'questions'}"
          class="nav-item icon nav-list-item"
          (click)="selectQuestionsTab()">
        <a class="nav-link  navbar-tab e2e-test-questions-tab-button"
           ngbTooltip="Questions Editor"
           placement="bottom"
           aria-label="Question editor">
          <i class="fas fa-book-open navbar-tab-icon"
             [ngClass]="{'navbar-tab-active-icon': getActiveTabName() === 'questions'}">
          </i>
        </a>
      </li>

      <li [ngClass]="{'navbar-tab-active': isInPreviewTab()}"
          class="nav-item icon nav-list-item"
          (click)="openTopicViewer()">
        <a class="nav-link navbar-tab"
           ngbTooltip="Preview"
           placement="bottom"
           tabindex="0">
          <i class="fas fa-play navbar-tab-icon"
             [ngClass]="{'navbar-tab-active-icon': isInPreviewTab()}">
          </i>
        </a>
      </li>
    </div>
  </div>
</div>
<<<<<<< HEAD
<div class="topic-editor-main">
  <div *ngIf="getActiveTabName() === 'main' && getEntityType() === 'topic'">
    <oppia-topic-editor-tab></oppia-topic-editor-tab>
=======
<div class="topic-editor-main" ng-if="$ctrl.topic">
  <div ng-if="$ctrl.getActiveTabName() === 'main' && $ctrl.getEntityType() === 'topic'">
    <topic-editor-tab></topic-editor-tab>
>>>>>>> 24628962
  </div>

  <div *ngIf="getActiveTabName() === 'questions'">
    <oppia-topic-questions-tab></oppia-topic-questions-tab>
  </div>

  <div *ngIf="getActiveTabName() === 'subtopic_editor'">
    <oppia-subtopic-editor-tab></oppia-subtopic-editor-tab>
  </div>

  <div *ngIf="getActiveTabName() === 'topic_preview'">
    <oppia-topic-preview-tab></oppia-topic-preview-tab>
  </div>

  <div *ngIf="getActiveTabName() === 'subtopic_preview'">
    <oppia-subtopic-preview-tab></oppia-subtopic-preview-tab>
  </div>
</div>

<style>
  .topic-editor-main {
    margin-bottom: 50px;
    margin-top: 110px;
  }
  .navbar-helper {
    background-color: #00609c;
    box-shadow: 0 2px 4px rgba(0, 0, 0, 0.14), 0 2px 4px rgba(0, 0, 0, 0.23);
    height: 70px;
    margin-bottom: 20px;
    position: fixed;
    text-align: center;
    top: 56px;
    width: 100%;
    z-index: 500;
  }
  .navbar-tabs {
    display: flex;
    flex-wrap: wrap;
    height: 100%;
    justify-content: flex-start;
    text-align: center;
  }
  .navbar-tab-icon {
    color: #fff;
    display: block;
    font-size: 22px;
    width: 100%;
  }
  .navbar-tab span {
    color: #fff;
    font-size: 12px;
  }
  .oppia-editor-warnings-box {
    cursor: default;
    max-width: none;
  }
  .navbar-tab-active {
    background-color: #e6e6e6;
    box-shadow: 0 3px 2px 0 #e6e6e6;
  }
  .navbar-tab-active-icon {
    color: #00609c;
  }
  .topic-warning-container {
    display: block;
  }

  @media screen and (max-width: 768px) {
    .navbar-helper {
      display: none;
    }
  }
  .navbar-text {
    align-items: center;
    color: #fff;
    display: flex;
    font-family: Capriola, Roboto, Arial, sans-serif;
    font-size: 20px;
    margin-left: 4%;
    width: 35%;
  }
  .navbar-icons {
    display: flex;
  }
  .nav-list-item {
    align-items: center;
    cursor: pointer;
    display: flex;
    justify-content: center;
    width: 90px;
  }
  .navbar-icons .nav-list-item:hover {
    background-color: #4eb0c0;
  }

  @media screen and (max-width: 800px) {
    .navbar-helper {
      position: inherit;
    }
    .navbar-tabs {
      justify-content: center;
    }
    .navbar-text {
      display: none;
    }
    .topic-editor-main {
      margin-top: 16px;
    }
  }
</style><|MERGE_RESOLUTION|>--- conflicted
+++ resolved
@@ -73,15 +73,9 @@
     </div>
   </div>
 </div>
-<<<<<<< HEAD
 <div class="topic-editor-main">
   <div *ngIf="getActiveTabName() === 'main' && getEntityType() === 'topic'">
     <oppia-topic-editor-tab></oppia-topic-editor-tab>
-=======
-<div class="topic-editor-main" ng-if="$ctrl.topic">
-  <div ng-if="$ctrl.getActiveTabName() === 'main' && $ctrl.getEntityType() === 'topic'">
-    <topic-editor-tab></topic-editor-tab>
->>>>>>> 24628962
   </div>
 
   <div *ngIf="getActiveTabName() === 'questions'">
