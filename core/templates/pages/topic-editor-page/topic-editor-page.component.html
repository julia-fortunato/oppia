--- conflicted
+++ resolved
@@ -82,15 +82,9 @@
     <oppia-topic-questions-tab></oppia-topic-questions-tab>
   </div>
 
-<<<<<<< HEAD
-  <!-- <div *ngIf="getActiveTabName() === 'subtopic_editor'">
-    <subtopic-editor-tab></subtopic-editor-tab>
-  </div> -->
-=======
-  <div ng-if="$ctrl.getActiveTabName() === 'subtopic_editor'">
+  <div *ngIf="getActiveTabName() === 'subtopic_editor'">
     <oppia-subtopic-editor-tab></oppia-subtopic-editor-tab>
   </div>
->>>>>>> 64b0a62d
 
   <div *ngIf="getActiveTabName() === 'topic_preview'">
     <oppia-topic-preview-tab></oppia-topic-preview-tab>
