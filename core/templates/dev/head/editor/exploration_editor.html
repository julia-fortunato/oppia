{% extends "base.html" %}

{% block maintitle %}
  Oppia Editor
{% endblock maintitle %}

{% block subtitle %}
  {{ title }}
{% endblock subtitle %}

{% block header_js %}
  {{ super() }}
  <script type="text/javascript">
    GLOBALS.can_edit = JSON.parse('{{can_edit|js_string}}');
    GLOBALS.INVALID_PARAMETER_NAMES = JSON.parse('{{INVALID_PARAMETER_NAMES|js_string}}');
    GLOBALS.NEW_STATE_TEMPLATE = JSON.parse(
      '{{NEW_STATE_TEMPLATE|js_string}}');
  </script>

  <script type="text/javascript" src="https://www.google.com/jsapi"></script>
  <script type="text/javascript">
    if (window.google && window.google.load) {
      google.load('visualization', '1', {packages: ['corechart']});
    } else {
      throw 'error: Could not load google visualization library. Are you offline?';
    }
  </script>

  {{dependencies_html}}
{% endblock header_js %}

{% block navbar_breadcrumb %}
  <ul class="nav navbar-nav oppia-navbar-breadcrumb" ng-controller="EditorNavbarBreadcrumb">
    <li>
      <span class="oppia-navbar-breadcrumb-separator"></span>
      <span ng-if="navbarTitle">
        <[navbarTitle]> (edit)
      </span>
      <span ng-if="!navbarTitle">
        Loading...
      </span>
    </li>
  </ul>
{% endblock navbar_breadcrumb %}

{% block local_top_nav_options %}
  <ul class="nav navbar-nav oppia-navbar-nav navbar-right" ng-controller="EditorNavigation">
    <li ng-class="{'active': getTabStatuses().active === 'main'}">
      <a href="#" title="Editor" ng-click="selectMainTab()" class="protractor-editor-main-tab">
        <span class="glyphicon glyphicon-pencil"></span>
      </a>
    </li>

    <li ng-class="{'active': getTabStatuses().active === 'stats'}">
      <a href="#" title="Statistics" ng-click="selectStatsTab()">
        <span class="glyphicon glyphicon-stats"></span>
      </a>
    </li>

    <li ng-class="{'active': getTabStatuses().active === 'settings'}">
      <a href="#" title="Settings" ng-click="selectSettingsTab()" class="protractor-editor-settings-tab">
        <span class="glyphicon glyphicon-cog"></span>
      </a>
    </li>

    <li ng-class="{'active': getTabStatuses().active === 'history'}">
      <a href="#" title="History" ng-click="selectHistoryTab()" disabled="explorationRightsService.isCloned()">
        <span class="glyphicon glyphicon-time"></span>
      </a>
    </li>

    <li ng-class="{'active': getTabStatuses().active === 'feedback'}">
      <a href="#" title="Feedback" ng-click="selectFeedbackTab()">
        <span class="glyphicon glyphicon-comment"></span>
      </a>
    </li>

    <li class="dropdown">
      <a href="#" title="Help" class="dropdown-toggle" data-toggle="dropdown">
        <span class="glyphicon glyphicon-question-sign"></span>
      </a>
      <ul class="dropdown-menu">
        <li class="dropdown">
          <a href="#" ng-click="openEditorTutorial()">Tutorial</a>
        </li>
        <li class="dropdown">
          <a href="https://code.google.com/p/oppia/wiki/PlanningYourExploration" target="_blank">
            Planning Your Exploration
          </a>
        </li>
        <li class="dropdown">
          <a href="https://code.google.com/p/oppia/wiki/DesignTips" target="_blank">
            Exploration Design Tips
          </a>
        </li>
      </ul>
      <div ng-if="postTutorialHelpPopoverIsShown" class="popover left oppia-post-tutorial-popover">
        <div class="arrow"></div>
        <div class="popover-content">If you need help in the future, click here!</div>
      </div>
    </li>
  </ul>
{% endblock local_top_nav_options %}

{% block content %}
  {% if announcement %}
    <div class="oppia-align-center oppia-warning">
      {{ announcement }}
    </div>
  {% endif %}

  <div ng-controller="ExplorationEditor" ng-cloak>
    <script type="text/ng-template" id="modals/publishExploration">
      <div class="modal-header">
        <h3>Publish Exploration</h3>
      </div>

      <div class="modal-body">
        <p>
          Congratulations, you are about to publish an exploration!
        </p>
        <p>
          <strong>Important:</strong> Site moderators are likely to remove published explorations that do not meet the following basic criteria (<a href="/site_guidelines#/publication-criteria" target="_blank">why?</a>):
          <ul>
            <li>It should help its intended audience learn something new.</li>
            <li>It should convey more than a single isolated factoid.</li>
            <li>It should provide useful feedback and guidance to help the learner.</li>
            <li>It should not substantially duplicate existing explorations.</li>
          </ul>
        </p>
        <p>
          You can read more about these criteria on the <a href="/site_guidelines#/publication-criteria" target="_blank">exploration publishing criteria</a> page.
        </p>

        <p>
          If your exploration meets all these criteria, please feel free to publish
          it so that others can playtest and improve it! Good explorations can subsequently be
          moved to the gallery. (You can find more information
          <a href="/site_guidelines#/how-to-use" target="_blank">here</a>
          about how this works.)
        </p>
      </div>

      <div class="modal-footer">
        <button class="btn btn-default" ng-click="cancel()">Cancel</button>
        <button class="btn btn-success protractor-test-confirm-publish" ng-click="publish()">Publish Exploration</button>
      </div>
    </script>

    <script type="text/ng-template" id="modals/nominateExploration">
      <div class="modal-header">
        <h3>Nominate for featured status</h3>
      </div>

      <div class="modal-body">
        <p>
          Congratulations, you are about to nominate this exploration for featured status in the gallery!
        </p>

        <p>
          Currently, the decision to feature an exploration is based on moderator review.
          When you submit an exploration for review, a moderator will play through
          it, look at its structure, and decide whether it fits the
          <a href="/site_guidelines#/publication-criteria">criteria for featured status</a>.
          If not, the moderator will make a series of specific suggestions on how
          to make the exploration satisfy the criteria, and work with the editor(s)
          to get it featured.
        </p>

        <p>
          <strong>To kick off the review process</strong>, please make a post to the
          <a href="{{moderator_request_forum_url}}" target="_blank">request forum</a>, and
          include a link to the exploration.
        </p>
      </div>

      <div class="modal-footer">
        <button class="btn btn-default" ng-click="close()">Close</button>
        <a class="btn btn-success" href="{{moderator_request_forum_url}}" target="_blank">Post in the request forum</a>
      </div>
    </script>

    <script type="text/ng-template" id="modals/embedExploration">
      <div class="modal-header">
        <h3>Embed exploration in another web page</h3>
      </div>

      <div class="modal-body">
        <p>
          To embed this exploration, copy the following HTML into the source code of your webpage:
        </p>

        <pre>
&lt;oppia oppia-id="<[explorationId]>" src="<[serverName]>"
       exploration-version="<[explorationVersion]>"&gt;
&lt;/oppia&gt;

&lt;script src="https://cdn.jsdelivr.net/oppia/0.0.1/oppia-player.min.js"&gt;
&lt;/script&gt;</pre>

        <p>
          Note that the last two lines only need to be included once in the embedding webpage, even if you are embedding multiple explorations. For more information, please have a look at our <a href="https://code.google.com/p/oppia/wiki/EmbeddingYourExploration">documentation</a>.
        </p>
      </div>

      <div class="modal-footer">
        <button class="btn btn-default" ng-click="close()">Close</button>
      </div>
    </script>

    <script type="text/ng-template" id="modals/deleteExploration">
      <div class="modal-header">
        <h3>Delete Exploration</h3>
      </div>

      <div class="modal-body">
        <p>
          Really delete this exploration? <strong>This action cannot be reversed.</strong>
        </p>
      </div>

      <div class="modal-footer">
        <button class="btn btn-default" ng-click="cancel()">Cancel</button>
        <button class="btn btn-danger" ng-click="reallyDelete()">Delete Exploration</button>
      </div>
    </script>

    <script type="text/ng-template" id="modals/saveExploration">
      <div class="modal-header">
        <h3>Save Exploration</h3>
      </div>
      <div class="modal-body">
        <p>
          <span ng-if="commitMessageIsOptional">(Optional)</span>
          Please enter a brief description of what you have changed:
          <textarea rows="3" cols="50" ng-model="commitMessage" focus-on="saveChangesModalOpened" class="protractor-test-commit-message-input"></textarea>
        </p>

        <div ng-if="explorationChangesExist">
          <em>
            You changed the following properties of the exploration:
          </em>
          <ul>
            <li ng-repeat="(propertyName, changeInfo) in explorationPropertyChanges">
              <[formatExplorationPropertyChange(propertyName, changeInfo)]>
            </li>
          </ul>
        </div>

        <p ng-if="addedStates.length > 0">
          <em>You added the following states</em>: <strong><[formatStateList(addedStates)]></strong>
        </p>

        <div ng-if="stateChangesExist">
          <em>
            You made the following changes to states:
          </em>
          <div ng-repeat="(stateName, stateChanges) in statePropertyChanges">
            <h5><[stateName]></h5>
            <ul>
              <li ng-repeat="(propertyName, changeInfo) in stateChanges">
                <[formatStatePropertyChange(propertyName, changeInfo)]>
              </li>
            </ul>
          </div>
        </div>

        <p ng-if="deletedStates.length > 0">
          <em>You deleted the following states:</em> <strong><[formatStateList(deletedStates)]></strong>
        </p>

        <p ng-if="changedStates.length > 0">
          <em>You changed the following states:</em> <strong><[formatStateList(changedStates)]></strong>
        </p>
      </div>
      <div class="modal-footer">
        <button class="btn btn-default" ng-click="cancel()">Cancel</button>
        <button class="btn btn-success protractor-test-close-save-modal" ng-disabled = "!commitMessageIsOptional && !commitMessage" ng-click="save(commitMessage)">Save Exploration</button>
      </div>
    </script>

    <div class="container-fluid">
      <div class="row" ng-if="explorationRightsService.isCloned()">
        <div class="col-lg-12 col-md-12 col-sm-12">
          <div class="oppia-align-center alert alert-warning" style="padding: 2px; width: 90%;">
            <strong>Note:</strong> This is a private, unpublishable copy of a
            <a ng-href="<[getExplorationUrl(explorationRightsService.clonedFrom())]>" target="_blank">public exploration</a>.
            You are very welcome to submit feedback to improve the original exploration: to do this,
            click the previous link, then click the Feedback button on the top-right.
            Thank you!
          </div>
        </div>
      </div>

      <div class="row oppia-exploration-editor-top-row" ng-show="getTabStatuses().active === 'main'">
        <div class="col-lg-4 col-md-4 col-sm-4">
        </div>

        <div class="col-lg-8 col-md-8 col-sm-8">
          <div class="row">
            <div class="col-lg-12 col-md-12 col-sm-12">
              <span class="pull-right" style="margin-top: 10px;">
                <span ng-show="!isInPreviewMode">

                  <span class="oppia-exploration-ctrl" ng-if="!explorationRightsService.isPrivate()">
                    <button class="btn btn-default" title="Embed this exploration in another webpage." ng-click="showEmbedExplorationModal()" ng-disabled="isExplorationSaveable()">
                      <span class="glyphicon glyphicon-share"></span>
                    </button>
                  </span>

                  {% if can_publish %}
                    <!-- The 'display: inline-block' is needed for tooltips to display when the button is disabled. -->
                    <div style="display: inline-block;" ng-if="explorationRightsService.isPrivate()" title="<[getPublishExplorationButtonTooltip()]>">
                      <button type="button" class="btn btn-default protractor-test-publish-exploration" ng-class="{'btn-success': !isExplorationLockedForEditing() && !warningsList.length}" ng-click="showPublishExplorationModal()" ng-disabled="isExplorationLockedForEditing() || warningsList.length">
                        Publish in Gallery
                      </button>
                    </div>
                  {% endif %}

                  <span class="oppia-exploration-ctrl" ng-if="editabilityService.isEditable() && explorationRightsService.isPublic()">
                    <button type="button" class="btn btn-default" ng-click="showNominateExplorationModal()" ng-disabled="isExplorationSaveable()" ng-class="{'btn-success': !isExplorationSaveable()}" tooltip="Click this button to nominate this exploration for featured status in the gallery." tooltip-placement="bottom">
                      Nominate for Featured Status
                    </button>
                  </span>

                  <span ng-if="editabilityService.isEditableOutsideTutorialMode()">
                    <div class="btn-group" dropdown>
                      <button id="tutorialSaveExplorationButton" class="btn btn-default protractor-test-save-changes" ng-class="{'btn-success': isExplorationSaveable()}" ng-click="saveChanges()" ng-disabled="!isExplorationSaveable()">
                        <span ng-if="!isSaveInProgress">
                          Save Changes
                          <span ng-if="getChangeListLength()">(<[getChangeListLength()]>)</span>
                        </span>
                        <span ng-if="isSaveInProgress">
                          Saving...
                        </span>
                      </button>
                      <button type="button" class="btn btn-default dropdown-toggle protractor-test-save-discard-toggle">
                        <span class="caret"></span>
                      </button>
                      <ul class="dropdown-menu" role="menu">
                        <li><a ng-click="discardChanges()" ng-class="{'oppia-disabled-link': !isExplorationSaveable()}" class="protractor-test-discard-changes" title="Discard all pending changes.">Discard Changes</a></li>
                      </ul>
                    </div>
                  </span>
                </span>

                <div class="btn-group">
                  <label class="btn btn-default protractor-test-exit-preview-mode" ng-model="isInPreviewMode" btn-radio="false" ng-click="exitPreviewMode()">
                    <span ng-if="!editabilityService.isEditable()">
                      <span class="glyphicon glyphicon-file"></span> Source
                    </span>
                    <span ng-if="editabilityService.isEditable()">
                      <span class="glyphicon glyphicon-pencil"></span> Edit
                    </span>
                  </label>
                  <label id="tutorialPreviewExplorationButton" class="btn btn-default protractor-test-enter-preview-mode" ng-model="isInPreviewMode" btn-radio="true" ng-click="enterPreviewMode()"><span class="glyphicon glyphicon-play"></span> Preview</label>
                </div>
              </span>
            </div>
          </div>

          <div class="row" ng-if="!isInPreviewMode">
            <div class="col-lg-6 col-md-6 col-sm-6">
            </div>
            <div class="col-lg-6 col-md-6 col-sm-6">
              <div ng-show="warningsList.length" ng-click="toggleExplorationWarningVisibility()">
                <div class="alert alert-warning oppia-exploration-warnings-box pull-right">
                  <div>
                    <span ng-if="!areExplorationWarningsVisible" style="color: black;">
                    </span>
                    <span ng-if="areExplorationWarningsVisible" style="color: black;">
                    </span>
                    <span class="glyphicon glyphicon-warning-sign"></span>
                    <strong><[warningsList.length]></strong> warning<span ng-if="warningsList.length > 1">s</span>
                    <span class="glyphicon glyphicon-chevron-right oppia-warning-chevron pull-right" ng-if="!areExplorationWarningsVisible"></span>
                    <span class="glyphicon glyphicon-chevron-down oppia-warning-chevron pull-right" ng-if="areExplorationWarningsVisible"></span>
                  </div>
                  <div collapse="!areExplorationWarningsVisible">
                    <ul>
                      <li ng-repeat="warningText in warningsList track by $index">
                        <[warningText]>
                      </li>
                    </ul>
                  </div>
                </div>
              </div>
            </div>
          </div>
        </div>
      </div>

      <div ng-if="!isInPreviewMode">
<<<<<<< HEAD
        <tabset>
          <tab heading="Main" active="getTabStatuses().main.active" select="selectMainTab()" class="protractor-test-main-tab">
            <div class="row">
              <div class="col-lg-9 col-md-9 col-sm-9">
                {% include 'editor/state_editor.html' %}
              </div>
              <div class="col-lg-3 col-md-3 col-sm-3">
                {% include 'editor/exploration_graph.html' %}
                {% include 'editor/state_statistics.html' %}
              </div>
=======
        <div ng-show="getTabStatuses().active === 'main'">
          <div class="row">
            <div class="col-lg-9 col-md-9 col-sm-9">
              {% include 'editor/state_editor.html' %}
            </div>
            <div class="col-lg-3 col-md-3 col-sm-3">
              {% include 'editor/exploration_graph.html' %}
              {% include 'editor/state_statistics.html' %}
>>>>>>> 40babd29
            </div>
          </div>
        </div>

        <div ng-show="getTabStatuses().active === 'stats'">
          {% include 'editor/exploration_statistics.html' %}
        </div>

<<<<<<< HEAD
          <tab heading="Settings" active="getTabStatuses().settings.active" select="selectSettingsTab()" class="protractor-test-settings-tab">
            {% include 'editor/exploration_settings.html' %}
          </tab>
=======
        <div ng-show="getTabStatuses().active === 'settings'">
          {% include 'editor/exploration_settings.html' %}
        </div>
>>>>>>> 40babd29

        <div ng-show="getTabStatuses().active === 'history'">
          {% include 'editor/exploration_history.html' %}
        </div>

        <div ng-show="getTabStatuses().active === 'feedback'">
          {% include 'editor/exploration_feedback.html' %}
        </div>
      </div>

      <div class="row" ng-if="!!isInPreviewMode" ng-controller="ExplorationPreview">
        <hr>
        {% include 'editor/exploration_preview.html' %}
      </div>
    </div>
  </div>

  <!-- These definitions must be included exactly once on the page for the graph SVGs to work in Firefox. -->
  <svg width="0" height="0">
    <defs>
      <marker id="arrowhead" viewBox="-5 -5 18 18" refX="10" refY="6"
              markerWidth="6" markerHeight="9" orient="auto">
        <path d="M -5 0 L 12 6 L -5 12 z" fill="grey"></path>
      </marker>
      <marker id="arrowhead-green" viewBox="-5 -5 18 18" refX="10" refY="6"
              markerWidth="6" markerHeight="9" orient="auto">
        <path d="M -5 0 L 12 6 L -5 12 z" fill="#1F7D1F"></path>
      </marker>
      <marker id="arrowhead-red" viewBox="-5 -5 18 18" refX="10" refY="6"
              markerWidth="6" markerHeight="9" orient="auto">
        <path d="M -5 0 L 12 6 L -5 12 z" fill="#B22222"></path>
      </marker>
      <linearGradient id="nodegradient" x1="0%" x2="100%" y1="0%" y2="0%">
        <stop offset="0%" style="stop-opacity: 1; stop-color: darkseagreen;"></stop>
        <stop offset="100%" style="stop-opacity: 0.1; stop-color: darkseagreen;"></stop>
      </linearGradient>
    </defs>
  </svg>

  <script type="text/ng-template" id="inline/param_change_editor">
    {% include 'components/param_change_editor.html' %}
  </script>

  <script type="text/ng-template" id="inline/rule_editor">
    {% include 'components/rule_editor.html' %}
  </script>

  {% include 'components/visualizations.html' %}

{% endblock content %}

{% block footer_js %}
  {{ super() }}
  <script src="/third_party/static/d3js-3.4.11/d3.min.js"></script>
  <script>
    {{ include_js_file('editor/EditorServices.js') }}
    {{ include_js_file('editor/ExplorationEditor.js') }}
    {{ include_js_file('editor/ExplorationGraph.js') }}
    {{ include_js_file('editor/ExplorationPreview.js') }}
    {{ include_js_file('components/valueGeneratorEditor.js') }}
    {{ value_generators_js }}
    {{ include_js_file('components/objectEditor.js') }}
    {{ object_editors_js }}
    {{ include_js_file('editor/RouterServices.js') }}
    {{ include_js_file('editor/ExplorationStatistics.js') }}
    {{ include_js_file('editor/ExplorationSettings.js') }}
    {{ include_js_file('editor/ExplorationHistory.js') }}
    {{ include_js_file('editor/HistoryServices.js') }}
    {{ include_js_file('editor/ExplorationFeedback.js') }}
    {{ include_js_file('editor/StateEditor.js') }}
    {{ include_js_file('editor/StateStatistics.js') }}
    /* These should come after the valueGeneratorEditor scripts. */
    {{ include_js_file('editor/StateInteraction.js') }}
    {{ include_js_file('player/PlayerServices.js') }}
    {{ include_js_file('player/StateTransitionService.js') }}
    {{ include_js_file('components/paramChangeEditor.js') }}
    {{ include_js_file('components/ruleEditor.js') }}
    {% for skin_js_url in skin_js_urls %}
      {{ include_skins_js_file(skin_js_url) }}
    {% endfor %}
  </script>

  {{ skin_templates }}
  {{ interaction_templates }}
{% endblock footer_js %}<|MERGE_RESOLUTION|>--- conflicted
+++ resolved
@@ -46,7 +46,7 @@
 {% block local_top_nav_options %}
   <ul class="nav navbar-nav oppia-navbar-nav navbar-right" ng-controller="EditorNavigation">
     <li ng-class="{'active': getTabStatuses().active === 'main'}">
-      <a href="#" title="Editor" ng-click="selectMainTab()" class="protractor-editor-main-tab">
+      <a href="#" title="Editor" ng-click="selectMainTab()" class="protractor-test-main-tab">
         <span class="glyphicon glyphicon-pencil"></span>
       </a>
     </li>
@@ -58,7 +58,7 @@
     </li>
 
     <li ng-class="{'active': getTabStatuses().active === 'settings'}">
-      <a href="#" title="Settings" ng-click="selectSettingsTab()" class="protractor-editor-settings-tab">
+      <a href="#" title="Settings" ng-click="selectSettingsTab()" class="protractor-test-settings-tab">
         <span class="glyphicon glyphicon-cog"></span>
       </a>
     </li>
@@ -390,18 +390,6 @@
       </div>
 
       <div ng-if="!isInPreviewMode">
-<<<<<<< HEAD
-        <tabset>
-          <tab heading="Main" active="getTabStatuses().main.active" select="selectMainTab()" class="protractor-test-main-tab">
-            <div class="row">
-              <div class="col-lg-9 col-md-9 col-sm-9">
-                {% include 'editor/state_editor.html' %}
-              </div>
-              <div class="col-lg-3 col-md-3 col-sm-3">
-                {% include 'editor/exploration_graph.html' %}
-                {% include 'editor/state_statistics.html' %}
-              </div>
-=======
         <div ng-show="getTabStatuses().active === 'main'">
           <div class="row">
             <div class="col-lg-9 col-md-9 col-sm-9">
@@ -410,7 +398,6 @@
             <div class="col-lg-3 col-md-3 col-sm-3">
               {% include 'editor/exploration_graph.html' %}
               {% include 'editor/state_statistics.html' %}
->>>>>>> 40babd29
             </div>
           </div>
         </div>
@@ -419,15 +406,9 @@
           {% include 'editor/exploration_statistics.html' %}
         </div>
 
-<<<<<<< HEAD
-          <tab heading="Settings" active="getTabStatuses().settings.active" select="selectSettingsTab()" class="protractor-test-settings-tab">
-            {% include 'editor/exploration_settings.html' %}
-          </tab>
-=======
         <div ng-show="getTabStatuses().active === 'settings'">
           {% include 'editor/exploration_settings.html' %}
         </div>
->>>>>>> 40babd29
 
         <div ng-show="getTabStatuses().active === 'history'">
           {% include 'editor/exploration_history.html' %}
