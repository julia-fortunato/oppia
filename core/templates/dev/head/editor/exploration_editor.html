--- conflicted
+++ resolved
@@ -142,13 +142,9 @@
     </li>
 
     <li ng-if="isEditableOutsideTutorialMode()">
-<<<<<<< HEAD
-      <div dropdown class="btn-group" style="margin-right: 10px; margin-top: 8px;" title="<[getSaveButtonTooltip()]>">
-        <button class="btn btn-default protractor-test-save-changes" ng-class="{'btn-success': isExplorationSaveable()}" ng-click="saveChanges()" ng-disabled="!isExplorationSaveable()">
-=======
-      <div dropdown class="btn-group" style="margin-right: 10px; margin-top: 8px;">
+      <div dropdown class="btn-group" style="margin-right: 10px; margin-top: 8px;"
+           title="<[getSaveButtonTooltip()]>">
         <button id="tutorialSaveButton" class="btn btn-default protractor-test-save-changes" ng-class="{'btn-success': isExplorationSaveable()}" ng-click="saveChanges()" ng-disabled="!isExplorationSaveable()">
->>>>>>> b4a4bebd
           <span ng-if="!isSaveInProgress">
             <span ng-if="!isPublic()">Save Draft</span>
             <span ng-if="isPublic()">Publish Changes</span>
