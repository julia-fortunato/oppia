--- conflicted
+++ resolved
@@ -71,11 +71,7 @@
 
           <span ng-repeat="item in ruleDescriptionFragments track by $index" class="form-group">
             <span ng-if="item.type == 'select'" style="color: black;">
-<<<<<<< HEAD
-              <select class="form-control" ng-model="rule.definition.inputs[item.varName]" ng-options="choice.id as choice.val for choice in ruleDescriptionChoices">
-=======
-              <select class="form-control" ng-model="rule.definition.inputs[item.varName]" ng-options="choice.id as (choice.val|convertRuleChoiceToPlainText|truncate) for choice in  getExtendedChoiceArray(choices)">
->>>>>>> 6afc22d3
+              <select class="form-control" ng-model="rule.definition.inputs[item.varName]" ng-options="choice.id as (choice.val|convertRuleChoiceToPlainText|truncate) for choice in ruleDescriptionChoices">
               </select>
             </span>
 
