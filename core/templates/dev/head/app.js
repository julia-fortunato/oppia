--- conflicted
+++ resolved
@@ -63,16 +63,6 @@
           }
           return config;
         },
-<<<<<<< HEAD
-        responseError: function(response) {
-          $log.error(response.data);
-          if (response.data && response.data.error) {
-            warningsData.addWarning(response.data.error);
-          } else {
-            warningsData.addWarning('Error communicating with server.');
-          }
-          return $q.reject(response);
-=======
         responseError: function(rejection) {
           // A rejection status of -1 seems to indicate (it's hard to find
           // documentation) that the response has not completed,
@@ -89,7 +79,6 @@
             warningsData.addWarning(warningMessage);
           }
           return $q.reject(rejection);
->>>>>>> 84421c88
         }
       };
     }
