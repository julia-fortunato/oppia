--- conflicted
+++ resolved
@@ -36,21 +36,11 @@
     private userBackendApiService: UserBackendApiService
   ) {}
 
-<<<<<<< HEAD
-    // Below properties can be null for following cases:
-    // (UserInfo) - The user is not logged in.
-    // (UserContributionRightsDataBackendDict) - The User does not have
-    // enough rights to review translations, voiceover and questions.
-    private userContributionRightsInfo:
-     UserContributionRightsDataBackendDict | null = null;
-=======
-
     // This property will be null when the user does not have
     // enough rights to review translations, voiceover and questions.
     private userContributionRightsInfo:
       UserContributionRightsDataBackendDict | null = null;
     // This property will be null when the user is not logged in.
->>>>>>> 1e35a1aa
     private userInfo: UserInfo | null = null;
     private returnUrl = '';
 
