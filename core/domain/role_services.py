--- conflicted
+++ resolved
@@ -127,117 +127,6 @@
     feconf.ROLE_ID_TOPIC_MANAGER: 'topic manager'
 }
 
-<<<<<<< HEAD
-# This dict represents how the actions are inherited among different
-# roles in the site.
-#   key -> name of role
-#   value -> list of direct neighbour roles from which actions are inherited
-# Eg -
-#   say, key 'COLLECTION_EDITOR' has ['EXPLORATION_EDITOR'] as its value, then
-#   'COLLECTION_EDITOR' can perform {all the actions that can be performed by
-#   'EXPLORATION_EDITOR' and its value recursively} plus {the actions
-#   corresponding to 'COLLECTION_EDITOR'.}
-#
-# NOTE FOR DEVELOPERS:
-# - Follow the Playbook in wiki (https://github.com/oppia/oppia/wiki/
-#   Instructions-for-editing-roles-or-actions) before making any changes to
-#   this dict.
-#
-# CAUTION: Before removing any role from this dict, please ensure that there is
-#   no existing user with that role.
-PARENT_ROLES = {
-    feconf.ROLE_ID_ADMIN: [feconf.ROLE_ID_MODERATOR],
-    feconf.ROLE_ID_BANNED_USER: [feconf.ROLE_ID_GUEST],
-    feconf.ROLE_ID_COLLECTION_EDITOR: [feconf.ROLE_ID_VOICEOVER_ADMIN],
-    feconf.ROLE_ID_EXPLORATION_EDITOR: [feconf.ROLE_ID_LEARNER],
-    feconf.ROLE_ID_VOICEOVER_ADMIN: [feconf.ROLE_ID_EXPLORATION_EDITOR],
-    feconf.ROLE_ID_GUEST: [],
-    feconf.ROLE_ID_LEARNER: [feconf.ROLE_ID_GUEST],
-    feconf.ROLE_ID_MODERATOR: [feconf.ROLE_ID_TOPIC_MANAGER],
-    feconf.ROLE_ID_TOPIC_MANAGER: [feconf.ROLE_ID_COLLECTION_EDITOR]
-}
-
-# This dict represents the unique actions that belong to a particular role.
-# Unique in the sense that the action belongs to this role but can't be
-# inherited from any other role.
-#   key -> name of role
-#   value -> list of unique actions.
-#
-# NOTE FOR DEVELOPERS :
-# - Follow the Playbook in wiki (https://github.com/oppia/oppia/wiki/
-#   Instructions-for-editing-roles-or-actions) before making any changes to
-#   this dict.
-ROLE_ACTIONS = {
-    feconf.ROLE_ID_ADMIN: [
-        ACTION_ACCEPT_ANY_SUGGESTION,
-        ACTION_ACCEPT_ANY_VOICEOVER_APPLICATION,
-        ACTION_CHANGE_STORY_STATUS,
-        ACTION_CHANGE_TOPIC_STATUS,
-        ACTION_CREATE_NEW_SKILL,
-        ACTION_CREATE_NEW_TOPIC,
-        ACTION_DELETE_ANY_ACTIVITY,
-        ACTION_DELETE_ANY_SKILL,
-        ACTION_DELETE_TOPIC,
-        ACTION_EDIT_ANY_ACTIVITY,
-        ACTION_EDIT_ANY_STORY,
-        ACTION_EDIT_ANY_TOPIC,
-        ACTION_EDIT_SKILLS,
-        ACTION_EDIT_SKILL_DESCRIPTION,
-        ACTION_MANAGE_EMAIL_DASHBOARD,
-        ACTION_MANAGE_TOPIC_RIGHTS,
-        ACTION_MODIFY_ROLES_FOR_ANY_ACTIVITY,
-        ACTION_PUBLISH_ANY_ACTIVITY,
-        ACTION_PUBLISH_OWNED_SKILL
-    ],
-    feconf.ROLE_ID_BANNED_USER: [
-    ],
-    feconf.ROLE_ID_COLLECTION_EDITOR: [
-        ACTION_CREATE_COLLECTION,
-    ],
-    feconf.ROLE_ID_VOICEOVER_ADMIN: [
-        ACTION_CAN_ASSIGN_VOICEARTIST,
-    ],
-    feconf.ROLE_ID_EXPLORATION_EDITOR: [
-        ACTION_ACCESS_CREATOR_DASHBOARD,
-        ACTION_CREATE_EXPLORATION,
-        ACTION_DELETE_OWNED_PRIVATE_ACTIVITY,
-        ACTION_EDIT_OWNED_ACTIVITY,
-        ACTION_SUBSCRIBE_TO_USERS,
-        ACTION_MANAGE_ACCOUNT,
-        ACTION_MODIFY_ROLES_FOR_OWNED_ACTIVITY,
-        ACTION_PUBLISH_OWNED_ACTIVITY,
-        ACTION_RATE_ANY_PUBLIC_EXPLORATION,
-        ACTION_SUGGEST_CHANGES,
-        ACTION_SUBMIT_VOICEOVER_APPLICATION,
-    ],
-    feconf.ROLE_ID_GUEST: [
-        ACTION_PLAY_ANY_PUBLIC_ACTIVITY,
-    ],
-    feconf.ROLE_ID_LEARNER: [
-        ACTION_FLAG_EXPLORATION,
-        ACTION_ACCESS_LEARNER_DASHBOARD,
-    ],
-    feconf.ROLE_ID_MODERATOR: [
-        ACTION_ACCESS_MODERATOR_PAGE,
-        ACTION_DELETE_ANY_PUBLIC_ACTIVITY,
-        ACTION_EDIT_ANY_PUBLIC_ACTIVITY,
-        ACTION_PLAY_ANY_PRIVATE_ACTIVITY,
-        ACTION_SEND_MODERATOR_EMAILS,
-        ACTION_UNPUBLISH_ANY_PUBLIC_ACTIVITY,
-    ],
-    feconf.ROLE_ID_TOPIC_MANAGER: [
-        ACTION_ACCESS_TOPICS_AND_SKILLS_DASHBOARD,
-        ACTION_DELETE_ANY_QUESTION,
-        ACTION_EDIT_ANY_QUESTION,
-        ACTION_EDIT_OWNED_STORY,
-        ACTION_EDIT_OWNED_TOPIC,
-        ACTION_EDIT_SKILLS,
-        ACTION_EDIT_ANY_SUBTOPIC_PAGE,
-        ACTION_MANAGE_QUESTION_SKILL_STATUS,
-        ACTION_VISIT_ANY_QUESTION_EDITOR,
-        ACTION_VISIT_ANY_TOPIC_EDITOR
-    ]
-=======
 
 # TODO(#12755): Remove this function once user roles are independent and
 # doesn't need the _get_unique_actions_list to generate the unique actions.
@@ -336,7 +225,6 @@
     feconf.ROLE_ID_LEARNER: _LEARNER_ALLOWED_ACTIONS,
     feconf.ROLE_ID_MODERATOR: _MODERATOR_ALLOWED_ACTIONS,
     feconf.ROLE_ID_TOPIC_MANAGER: _TOPIC_MANAGER_ALLOWED_ACTIONS
->>>>>>> d05a3171
 }
 
 
