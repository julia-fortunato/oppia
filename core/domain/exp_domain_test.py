# coding: utf-8
#
# Copyright 2014 The Oppia Authors. All Rights Reserved.
#
# Licensed under the Apache License, Version 2.0 (the "License");
# you may not use this file except in compliance with the License.
# You may obtain a copy of the License at
#
#      http://www.apache.org/licenses/LICENSE-2.0
#
# Unless required by applicable law or agreed to in writing, software
# distributed under the License is distributed on an "AS-IS" BASIS,
# WITHOUT WARRANTIES OR CONDITIONS OF ANY KIND, either express or implied.
# See the License for the specific language governing permissions and
# limitations under the License.

"""Tests for exploration domain objects and methods defined on them."""

import copy
import os

from core.domain import exp_domain
from core.domain import exp_services
from core.domain import html_validation_service
from core.domain import param_domain
from core.domain import state_domain
from core.platform import models
from core.tests import test_utils
import feconf
import utils

(exp_models,) = models.Registry.import_models([models.NAMES.exploration])


def mock_get_filename_with_dimensions(filename, unused_exp_id):
    return html_validation_service.regenerate_image_filename_using_dimensions(
        filename, 490, 120)


class ExplorationVersionsDiffDomainUnitTests(test_utils.GenericTestBase):
    """Test the exploration versions difference domain object."""

    def setUp(self):
        super(ExplorationVersionsDiffDomainUnitTests, self).setUp()
        self.exp_id = 'exp_id1'
        test_exp_filepath = os.path.join(
            feconf.TESTS_DATA_DIR, 'string_classifier_test.yaml')
        yaml_content = utils.get_file_contents(test_exp_filepath)
        assets_list = []
        exp_services.save_new_exploration_from_yaml_and_assets(
            feconf.SYSTEM_COMMITTER_ID, yaml_content, self.exp_id,
            assets_list)
        self.exploration = exp_services.get_exploration_by_id(self.exp_id)

    def test_correct_creation_of_version_diffs(self):
        # Rename a state.
        self.exploration.rename_state('Home', 'Renamed state')
        change_list = [exp_domain.ExplorationChange({
            'cmd': 'rename_state',
            'old_state_name': 'Home',
            'new_state_name': 'Renamed state'
        })]

        exp_versions_diff = exp_domain.ExplorationVersionsDiff(change_list)

        self.assertEqual(exp_versions_diff.added_state_names, [])
        self.assertEqual(exp_versions_diff.deleted_state_names, [])
        self.assertEqual(
            exp_versions_diff.old_to_new_state_names, {
                'Home': 'Renamed state'
            })
        self.exploration.version += 1

        # Add a state.
        self.exploration.add_states(['New state'])
        self.exploration.states['New state'] = copy.deepcopy(
            self.exploration.states['Renamed state'])
        change_list = [exp_domain.ExplorationChange({
            'cmd': 'add_state',
            'state_name': 'New state',
        })]

        exp_versions_diff = exp_domain.ExplorationVersionsDiff(change_list)

        self.assertEqual(exp_versions_diff.added_state_names, ['New state'])
        self.assertEqual(exp_versions_diff.deleted_state_names, [])
        self.assertEqual(exp_versions_diff.old_to_new_state_names, {})
        self.exploration.version += 1

        # Delete state.
        self.exploration.delete_state('New state')
        change_list = [exp_domain.ExplorationChange({
            'cmd': 'delete_state',
            'state_name': 'New state'
        })]

        exp_versions_diff = exp_domain.ExplorationVersionsDiff(change_list)

        self.assertEqual(exp_versions_diff.added_state_names, [])
        self.assertEqual(exp_versions_diff.deleted_state_names, ['New state'])
        self.assertEqual(exp_versions_diff.old_to_new_state_names, {})
        self.exploration.version += 1

        # Test addition and multiple renames.
        self.exploration.add_states(['New state'])
        self.exploration.states['New state'] = copy.deepcopy(
            self.exploration.states['Renamed state'])
        self.exploration.rename_state('New state', 'New state2')
        self.exploration.rename_state('New state2', 'New state3')
        change_list = [exp_domain.ExplorationChange({
            'cmd': 'add_state',
            'state_name': 'New state',
        }), exp_domain.ExplorationChange({
            'cmd': 'rename_state',
            'old_state_name': 'New state',
            'new_state_name': 'New state2'
        }), exp_domain.ExplorationChange({
            'cmd': 'rename_state',
            'old_state_name': 'New state2',
            'new_state_name': 'New state3'
        })]

        exp_versions_diff = exp_domain.ExplorationVersionsDiff(change_list)

        self.assertEqual(exp_versions_diff.added_state_names, ['New state3'])
        self.assertEqual(exp_versions_diff.deleted_state_names, [])
        self.assertEqual(exp_versions_diff.old_to_new_state_names, {})
        self.exploration.version += 1

        # Test addition, rename and deletion.
        self.exploration.add_states(['New state 2'])
        self.exploration.rename_state('New state 2', 'Renamed state 2')
        self.exploration.delete_state('Renamed state 2')
        change_list = [exp_domain.ExplorationChange({
            'cmd': 'add_state',
            'state_name': 'New state 2'
        }), exp_domain.ExplorationChange({
            'cmd': 'rename_state',
            'old_state_name': 'New state 2',
            'new_state_name': 'Renamed state 2'
        }), exp_domain.ExplorationChange({
            'cmd': 'delete_state',
            'state_name': 'Renamed state 2'
        })]

        exp_versions_diff = exp_domain.ExplorationVersionsDiff(change_list)

        self.assertEqual(exp_versions_diff.added_state_names, [])
        self.assertEqual(exp_versions_diff.deleted_state_names, [])
        self.assertEqual(exp_versions_diff.old_to_new_state_names, {})
        self.exploration.version += 1

        # Test multiple renames and deletion.
        self.exploration.rename_state('New state3', 'Renamed state 3')
        self.exploration.rename_state('Renamed state 3', 'Renamed state 4')
        self.exploration.delete_state('Renamed state 4')
        change_list = [exp_domain.ExplorationChange({
            'cmd': 'rename_state',
            'old_state_name': 'New state3',
            'new_state_name': 'Renamed state 3'
        }), exp_domain.ExplorationChange({
            'cmd': 'rename_state',
            'old_state_name': 'Renamed state 3',
            'new_state_name': 'Renamed state 4'
        }), exp_domain.ExplorationChange({
            'cmd': 'delete_state',
            'state_name': 'Renamed state 4'
        })]

        exp_versions_diff = exp_domain.ExplorationVersionsDiff(change_list)

        self.assertEqual(exp_versions_diff.added_state_names, [])
        self.assertEqual(
            exp_versions_diff.deleted_state_names, ['New state3'])
        self.assertEqual(exp_versions_diff.old_to_new_state_names, {})
        self.exploration.version += 1


class ExplorationDomainUnitTests(test_utils.GenericTestBase):
    """Test the exploration domain object."""

    # TODO(bhenning): The validation tests below should be split into separate
    # unit tests. Also, all validation errors should be covered in the tests.
    def test_validation(self):
        """Test validation of explorations."""
        exploration = exp_domain.Exploration.create_default_exploration('eid')
        exploration.init_state_name = ''
        exploration.states = {}

        exploration.title = 'Hello #'
        self._assert_validation_error(exploration, 'Invalid character #')

        exploration.title = 'Title'
        exploration.category = 'Category'

        # Note: If '/' ever becomes a valid state name, ensure that the rule
        # editor frontend tenplate is fixed -- it currently uses '/' as a
        # sentinel for an invalid state name.
        bad_state = state_domain.State.create_default_state('/')
        exploration.states = {'/': bad_state}
        self._assert_validation_error(
            exploration, 'Invalid character / in a state name')

        new_state = state_domain.State.create_default_state('ABC')
        new_state.update_interaction_id('TextInput')

        # The 'states' property must be a non-empty dict of states.
        exploration.states = {}
        self._assert_validation_error(
            exploration, 'exploration has no states')
        exploration.states = {'A string #': new_state}
        self._assert_validation_error(
            exploration, 'Invalid character # in a state name')
        exploration.states = {'A string _': new_state}
        self._assert_validation_error(
            exploration, 'Invalid character _ in a state name')

        exploration.states = {'ABC': new_state}

        self._assert_validation_error(
            exploration, 'has no initial state name')

        exploration.init_state_name = 'initname'

        self._assert_validation_error(
            exploration,
            r'There is no state in \[\'ABC\'\] corresponding to '
            'the exploration\'s initial state name initname.')

        # Test whether a default outcome to a non-existing state is invalid.
        exploration.states = {exploration.init_state_name: new_state}
        self._assert_validation_error(
            exploration, 'destination ABC is not a valid')

        # Restore a valid exploration.
        init_state = exploration.states[exploration.init_state_name]
        default_outcome_dict = init_state.interaction.default_outcome.to_dict()
        default_outcome_dict['dest'] = exploration.init_state_name
        init_state.update_interaction_default_outcome(default_outcome_dict)
        exploration.validate()

        # Ensure an invalid destination can also be detected for answer groups.
        # Note: The state must keep its default_outcome, otherwise it will
        # trigger a validation error for non-terminal states needing to have a
        # default outcome. To validate the outcome of the answer group, this
        # default outcome must point to a valid state.
        init_state = exploration.states[exploration.init_state_name]
        default_outcome = init_state.interaction.default_outcome
        default_outcome.dest = exploration.init_state_name
        old_answer_groups = copy.deepcopy(init_state.interaction.answer_groups)
        old_answer_groups.append({
            'outcome': {
                'dest': exploration.init_state_name,
                'feedback': {
                    'content_id': 'feedback_1',
                    'html': 'Feedback'
                },
                'labelled_as_correct': False,
                'param_changes': [],
                'refresher_exploration_id': None,
                'missing_prerequisite_skill_id': None
            },
            'rule_specs': [{
                'inputs': {
                    'x': 'Test'
                },
                'rule_type': 'Contains'
            }],
            'training_data': [],
            'tagged_misconception_id': None
        })

        init_state.update_interaction_answer_groups(old_answer_groups)

        exploration.validate()

        interaction = init_state.interaction
        answer_groups = interaction.answer_groups
        answer_group = answer_groups[0]
        answer_group.outcome.dest = 'DEF'
        self._assert_validation_error(
            exploration, 'destination DEF is not a valid')

        # Restore a valid exploration.
        exploration.states[exploration.init_state_name].update_interaction_id(
            'TextInput')
        answer_group.outcome.dest = exploration.init_state_name
        exploration.validate()

        # Validate RuleSpec.
        rule_spec = answer_group.rule_specs[0]
        rule_spec.inputs = {}
        self._assert_validation_error(
            exploration, 'RuleSpec \'Contains\' is missing inputs')

        rule_spec.inputs = 'Inputs string'
        self._assert_validation_error(
            exploration, 'Expected inputs to be a dict')

        rule_spec.inputs = {'x': 'Test'}
        rule_spec.rule_type = 'FakeRuleType'
        self._assert_validation_error(exploration, 'Unrecognized rule type')

        rule_spec.inputs = {'x': 15}
        rule_spec.rule_type = 'Contains'
        with self.assertRaisesRegexp(
            Exception, 'Expected unicode string, received 15'
            ):
            exploration.validate()

        rule_spec.inputs = {'x': '{{ExampleParam}}'}
        self._assert_validation_error(
            exploration,
            'RuleSpec \'Contains\' has an input with name \'x\' which refers '
            'to an unknown parameter within the exploration: ExampleParam')

        # Restore a valid exploration.
        exploration.param_specs['ExampleParam'] = param_domain.ParamSpec(
            'UnicodeString')
        exploration.validate()

        # Validate Outcome.
        outcome = answer_group.outcome
        destination = exploration.init_state_name
        outcome.dest = None
        self._assert_validation_error(
            exploration, 'Every outcome should have a destination.')

        # Try setting the outcome destination to something other than a string.
        outcome.dest = 15
        self._assert_validation_error(
            exploration, 'Expected outcome dest to be a string')

        outcome.dest = destination

        outcome.feedback = state_domain.SubtitledHtml('feedback_1', {})
        exploration.validate()

        outcome.labelled_as_correct = 'hello'
        self._assert_validation_error(
            exploration, 'The "labelled_as_correct" field should be a boolean')

        # Test that labelled_as_correct must be False for self-loops, and that
        # this causes a strict validation failure but not a normal validation
        # failure.
        outcome.labelled_as_correct = True
        with self.assertRaisesRegexp(
            Exception, 'is labelled correct but is a self-loop.'
            ):
            exploration.validate(strict=True)
        exploration.validate()

        outcome.labelled_as_correct = False
        exploration.validate()

        outcome.param_changes = 'Changes'
        self._assert_validation_error(
            exploration, 'Expected outcome param_changes to be a list')

        outcome.param_changes = []
        exploration.validate()

        outcome.refresher_exploration_id = 12345
        self._assert_validation_error(
            exploration,
            'Expected outcome refresher_exploration_id to be a string')

        outcome.refresher_exploration_id = None
        exploration.validate()

        outcome.refresher_exploration_id = 'valid_string'
        exploration.validate()

        outcome.missing_prerequisite_skill_id = 12345
        self._assert_validation_error(
            exploration,
            'Expected outcome missing_prerequisite_skill_id to be a string')

        outcome.missing_prerequisite_skill_id = None
        exploration.validate()

        outcome.missing_prerequisite_skill_id = 'valid_string'
        exploration.validate()

        # Test that refresher_exploration_id must be None for non-self-loops.
        new_state_name = 'New state'
        exploration.add_states([new_state_name])

        outcome.dest = new_state_name
        outcome.refresher_exploration_id = 'another_string'
        self._assert_validation_error(
            exploration,
            'has a refresher exploration ID, but is not a self-loop')

        outcome.refresher_exploration_id = None
        exploration.validate()
        exploration.delete_state(new_state_name)

        # Validate InteractionInstance.
        interaction.id = 15
        self._assert_validation_error(
            exploration, 'Expected interaction id to be a string')

        interaction.id = 'SomeInteractionTypeThatDoesNotExist'
        self._assert_validation_error(exploration, 'Invalid interaction id')

        interaction.id = 'TextInput'
        exploration.validate()

        interaction.customization_args = []
        self._assert_validation_error(
            exploration, 'Expected customization args to be a dict')

        interaction.customization_args = {15: ''}
        self._assert_validation_error(
            exploration, 'Invalid customization arg name')

        interaction.customization_args = {'placeholder': ''}
        exploration.validate()

        interaction.answer_groups = {}
        self._assert_validation_error(
            exploration, 'Expected answer groups to be a list')

        interaction.answer_groups = answer_groups
        interaction.id = 'EndExploration'
        self._assert_validation_error(
            exploration,
            'Terminal interactions must not have a default outcome.')

        interaction.id = 'TextInput'
        init_state.update_interaction_default_outcome(None)
        self._assert_validation_error(
            exploration,
            'Non-terminal interactions must have a default outcome.')

        interaction.id = 'EndExploration'
        self._assert_validation_error(
            exploration,
            'Terminal interactions must not have any answer groups.')

        # A terminal interaction without a default outcome or answer group is
        # valid. This resets the exploration back to a valid state.
        init_state.update_interaction_answer_groups([])
        exploration.validate()

        # Restore a valid exploration.
        interaction.id = 'TextInput'
        answer_groups_list = [
            answer_group.to_dict() for answer_group in answer_groups]
        init_state.update_interaction_answer_groups(answer_groups_list)
        init_state.update_interaction_default_outcome(default_outcome.to_dict())
        exploration.validate()

        interaction.hints = {}
        self._assert_validation_error(
            exploration, 'Expected hints to be a list')
        interaction.hints = []

        # Validate AnswerGroup.
        init_state.interaction.answer_groups[0].rule_specs = {}
        self._assert_validation_error(
            exploration, 'Expected answer group rules to be a list')

        init_state.interaction.answer_groups[0].rule_specs = []
        self._assert_validation_error(
            exploration,
            'There must be at least one rule or training data for each'
            ' answer group.')

        exploration.states = {
            exploration.init_state_name: (
                state_domain.State.create_default_state(
                    exploration.init_state_name))
        }
        exploration.states[exploration.init_state_name].update_interaction_id(
            'TextInput')
        exploration.validate()

        exploration.language_code = 'fake_code'
        self._assert_validation_error(exploration, 'Invalid language_code')
        exploration.language_code = 'English'
        self._assert_validation_error(exploration, 'Invalid language_code')
        exploration.language_code = 'en'
        exploration.validate()

        exploration.param_specs = 'A string'
        self._assert_validation_error(exploration, 'param_specs to be a dict')

        exploration.param_specs = {
            '@': param_domain.ParamSpec.from_dict({
                'obj_type': 'UnicodeString'
            })
        }
        self._assert_validation_error(
            exploration, 'Only parameter names with characters')

        exploration.param_specs = {
            'notAParamSpec': param_domain.ParamSpec.from_dict(
                {'obj_type': 'UnicodeString'})
        }
        exploration.validate()

    def test_tag_validation(self):
        """Test validation of exploration tags."""
        exploration = exp_domain.Exploration.create_default_exploration('eid')
        exploration.objective = 'Objective'
        init_state = exploration.states[exploration.init_state_name]
        init_state.update_interaction_id('EndExploration')
        init_state.update_interaction_default_outcome(None)
        exploration.validate()

        exploration.tags = 'this should be a list'
        self._assert_validation_error(
            exploration, 'Expected \'tags\' to be a list')

        exploration.tags = [123]
        self._assert_validation_error(exploration, 'to be a string')
        exploration.tags = ['abc', 123]
        self._assert_validation_error(exploration, 'to be a string')

        exploration.tags = ['']
        self._assert_validation_error(exploration, 'Tags should be non-empty')

        exploration.tags = ['123']
        self._assert_validation_error(
            exploration, 'should only contain lowercase letters and spaces')
        exploration.tags = ['ABC']
        self._assert_validation_error(
            exploration, 'should only contain lowercase letters and spaces')

        exploration.tags = [' a b']
        self._assert_validation_error(
            exploration, 'Tags should not start or end with whitespace')
        exploration.tags = ['a b ']
        self._assert_validation_error(
            exploration, 'Tags should not start or end with whitespace')

        exploration.tags = ['a    b']
        self._assert_validation_error(
            exploration, 'Adjacent whitespace in tags should be collapsed')

        exploration.tags = ['abc', 'abc']
        self._assert_validation_error(
            exploration, 'Some tags duplicate each other')

        exploration.tags = ['computer science', 'analysis', 'a b c']
        exploration.validate()

    def test_title_category_and_objective_validation(self):
        """Test that titles, categories and objectives are validated only in
        'strict' mode.
        """
        self.save_new_valid_exploration(
            'exp_id', 'user@example.com', title='', category='',
            objective='', end_state_name='End')
        exploration = exp_services.get_exploration_by_id('exp_id')
        exploration.validate()

        with self.assertRaisesRegexp(
            utils.ValidationError, 'title must be specified'
            ):
            exploration.validate(strict=True)
        exploration.title = 'A title'

        with self.assertRaisesRegexp(
            utils.ValidationError, 'category must be specified'
            ):
            exploration.validate(strict=True)
        exploration.category = 'A category'

        with self.assertRaisesRegexp(
            utils.ValidationError, 'objective must be specified'
            ):
            exploration.validate(strict=True)

        exploration.objective = 'An objective'

        exploration.validate(strict=True)

    def test_content_ids_to_audio_translations_validation(self):
        """Test validation of content_ids_to_audio_translations."""
        exploration = exp_domain.Exploration.create_default_exploration('eid')
        exploration.objective = 'Objective'
        init_state = exploration.states[exploration.init_state_name]
        init_state.update_interaction_id('TextInput')
        exploration.validate()

        hints_list = []
        hints_list.append({
            'hint_content': {
                'content_id': 'hint_1',
                'html': {}
            }
        })
        init_state.update_interaction_hints(hints_list)

<<<<<<< HEAD
        # Removing content id directly from content_ids_to_audio_translation for
        # testing validation error.
        init_state.content_ids_to_audio_translations.pop('hint_1')
=======
        # Changing content id directly for testing validation error.
        init_state.interaction.hints[0].hint_content.content_id = 'hint_2'
>>>>>>> 06f91edb

        self._assert_validation_error(
            exploration,
            r'Expected state content_ids_to_audio_translations to have all '
            r'of the listed content ids \[\'content\', \'default_outcome\', '
            r'\'hint_2\'\]')

        # Undo above changes.
        init_state.interaction.hints[0].hint_content.content_id = 'hint_1'

        # Undo above changes.
        init_state.content_ids_to_audio_translations['hint_1'] = {}

        hints_list.append({
            'hint_content': {
                'content_id': 'hint_1',
                'html': {}
            }
        })
        init_state.update_interaction_hints(hints_list)

        self._assert_validation_error(
            exploration, 'Found a duplicate content id hint_1')

        hints_list[1]['hint_content']['content_id'] = 'hint_2'
        init_state.update_interaction_hints(hints_list)
        exploration.validate()

    def test_get_trainable_states_dict(self):
        """Test the get_trainable_states_dict() method."""
        exp_id = 'exp_id1'
        test_exp_filepath = os.path.join(
            feconf.TESTS_DATA_DIR, 'string_classifier_test.yaml')
        yaml_content = utils.get_file_contents(test_exp_filepath)
        assets_list = []
        exp_services.save_new_exploration_from_yaml_and_assets(
            feconf.SYSTEM_COMMITTER_ID, yaml_content, exp_id,
            assets_list)

        exploration_model = exp_models.ExplorationModel.get(
            exp_id, strict=False)
        old_states = exp_services.get_exploration_from_model(
            exploration_model).states
        exploration = exp_services.get_exploration_by_id(exp_id)

        # Rename a state to add it in unchanged answer group.
        exploration.rename_state('Home', 'Renamed state')
        change_list = [exp_domain.ExplorationChange({
            'cmd': 'rename_state',
            'old_state_name': 'Home',
            'new_state_name': 'Renamed state'
        })]

        expected_dict = {
            'state_names_with_changed_answer_groups': [],
            'state_names_with_unchanged_answer_groups': ['Renamed state']
        }
        exp_versions_diff = exp_domain.ExplorationVersionsDiff(change_list)
        actual_dict = exploration.get_trainable_states_dict(
            old_states, exp_versions_diff)
        self.assertEqual(actual_dict, expected_dict)

        # Modify answer groups to trigger change in answer groups.
        state = exploration.states['Renamed state']
        exploration.states['Renamed state'].interaction.answer_groups.insert(
            3, state.interaction.answer_groups[3])
        answer_groups = []
        for answer_group in state.interaction.answer_groups:
            answer_groups.append(answer_group.to_dict())
        change_list = [exp_domain.ExplorationChange({
            'cmd': 'edit_state_property',
            'state_name': 'Renamed state',
            'property_name': 'answer_groups',
            'new_value': answer_groups
        })]

        expected_dict = {
            'state_names_with_changed_answer_groups': ['Renamed state'],
            'state_names_with_unchanged_answer_groups': []
        }
        exp_versions_diff = exp_domain.ExplorationVersionsDiff(change_list)
        actual_dict = exploration.get_trainable_states_dict(
            old_states, exp_versions_diff)
        self.assertEqual(actual_dict, expected_dict)

        # Add new state to trigger change in answer groups.
        exploration.add_states(['New state'])
        exploration.states['New state'] = copy.deepcopy(
            exploration.states['Renamed state'])
        change_list = [exp_domain.ExplorationChange({
            'cmd': 'add_state',
            'state_name': 'New state',
        })]

        expected_dict = {
            'state_names_with_changed_answer_groups': [
                'New state', 'Renamed state'],
            'state_names_with_unchanged_answer_groups': []
        }
        exp_versions_diff = exp_domain.ExplorationVersionsDiff(change_list)
        actual_dict = exploration.get_trainable_states_dict(
            old_states, exp_versions_diff)
        self.assertEqual(actual_dict, expected_dict)

        # Delete state.
        exploration.delete_state('New state')
        change_list = [exp_domain.ExplorationChange({
            'cmd': 'delete_state',
            'state_name': 'New state'
        })]

        expected_dict = {
            'state_names_with_changed_answer_groups': ['Renamed state'],
            'state_names_with_unchanged_answer_groups': []
        }
        exp_versions_diff = exp_domain.ExplorationVersionsDiff(change_list)
        actual_dict = exploration.get_trainable_states_dict(
            old_states, exp_versions_diff)
        self.assertEqual(actual_dict, expected_dict)

        # Test addition and multiple renames.
        exploration.add_states(['New state'])
        exploration.states['New state'] = copy.deepcopy(
            exploration.states['Renamed state'])
        exploration.rename_state('New state', 'New state2')
        exploration.rename_state('New state2', 'New state3')
        change_list = [exp_domain.ExplorationChange({
            'cmd': 'add_state',
            'state_name': 'New state',
        }), exp_domain.ExplorationChange({
            'cmd': 'rename_state',
            'old_state_name': 'New state',
            'new_state_name': 'New state2'
        }), exp_domain.ExplorationChange({
            'cmd': 'rename_state',
            'old_state_name': 'New state2',
            'new_state_name': 'New state3'
        })]

        expected_dict = {
            'state_names_with_changed_answer_groups': [
                'Renamed state', 'New state3'],
            'state_names_with_unchanged_answer_groups': []
        }
        exp_versions_diff = exp_domain.ExplorationVersionsDiff(change_list)
        actual_dict = exploration.get_trainable_states_dict(
            old_states, exp_versions_diff)
        self.assertEqual(actual_dict, expected_dict)

    def test_is_demo_property(self):
        """Test the is_demo property."""
        demo = exp_domain.Exploration.create_default_exploration('0')
        self.assertEqual(demo.is_demo, True)

        notdemo1 = exp_domain.Exploration.create_default_exploration('a')
        self.assertEqual(notdemo1.is_demo, False)

        notdemo2 = exp_domain.Exploration.create_default_exploration('abcd')
        self.assertEqual(notdemo2.is_demo, False)

    def test_exploration_export_import(self):
        """Test that to_dict and from_dict preserve all data within an
        exploration.
        """
        demo = exp_domain.Exploration.create_default_exploration('0')
        demo_dict = demo.to_dict()
        exp_from_dict = exp_domain.Exploration.from_dict(demo_dict)
        self.assertEqual(exp_from_dict.to_dict(), demo_dict)

    def test_interaction_with_none_id_is_not_terminal(self):
        """Test that an interaction with an id of None leads to is_terminal
        being false.
        """
        # Default exploration has a default interaction with an ID of None.
        demo = exp_domain.Exploration.create_default_exploration('0')
        init_state = demo.states[feconf.DEFAULT_INIT_STATE_NAME]
        self.assertFalse(init_state.interaction.is_terminal)


class YamlCreationUnitTests(test_utils.GenericTestBase):
    """Test creation of explorations from YAML files."""

    EXP_ID = 'An exploration_id'

    def test_yaml_import_and_export(self):
        """Test the from_yaml() and to_yaml() methods."""
        exploration = exp_domain.Exploration.create_default_exploration(
            self.EXP_ID, title='Title', category='Category')
        exploration.add_states(['New state'])
        self.assertEqual(len(exploration.states), 2)

        exploration.validate()

        yaml_content = exploration.to_yaml()
        self.assertEqual(yaml_content, self.SAMPLE_YAML_CONTENT)

        exploration2 = exp_domain.Exploration.from_yaml('exp2', yaml_content)
        self.assertEqual(len(exploration2.states), 2)
        yaml_content_2 = exploration2.to_yaml()
        self.assertEqual(yaml_content_2, yaml_content)

        # Verify SAMPLE_UNTITLED_YAML_CONTENT can be converted to an exploration
        # without error.
        exp_domain.Exploration.from_untitled_yaml(
            'exp4', 'Title', 'Category', self.SAMPLE_UNTITLED_YAML_CONTENT)

        with self.assertRaises(Exception):
            exp_domain.Exploration.from_yaml('exp3', 'No_initial_state_name')

        with self.assertRaises(Exception):
            exp_domain.Exploration.from_yaml(
                'exp4', 'Invalid\ninit_state_name:\nMore stuff')

        with self.assertRaises(Exception):
            exp_domain.Exploration.from_yaml(
                'exp4', 'State1:\n(\nInvalid yaml')

        with self.assertRaisesRegexp(
            Exception, 'Expected a YAML version >= 10, received: 9'
            ):
            exp_domain.Exploration.from_yaml(
                'exp4', self.SAMPLE_UNTITLED_YAML_CONTENT)

        with self.assertRaisesRegexp(
            Exception, 'Expected a YAML version <= 9'
            ):
            exp_domain.Exploration.from_untitled_yaml(
                'exp4', 'Title', 'Category', self.SAMPLE_YAML_CONTENT)


class SchemaMigrationMethodsUnitTests(test_utils.GenericTestBase):
    """Tests the presence of appropriate schema migration methods in the
    Exploration domain object class.
    """

    def test_correct_states_schema_conversion_methods_exist(self):
        """Test that the right states schema conversion methods exist."""
        current_states_schema_version = (
            feconf.CURRENT_STATES_SCHEMA_VERSION)
        for version_num in range(current_states_schema_version):
            self.assertTrue(hasattr(
                exp_domain.Exploration,
                '_convert_states_v%s_dict_to_v%s_dict' % (
                    version_num, version_num + 1)))

        self.assertFalse(hasattr(
            exp_domain.Exploration,
            '_convert_states_v%s_dict_to_v%s_dict' % (
                current_states_schema_version,
                current_states_schema_version + 1)))

    def test_correct_exploration_schema_conversion_methods_exist(self):
        """Test that the right exploration schema conversion methods exist."""
        current_exp_schema_version = (
            exp_domain.Exploration.CURRENT_EXP_SCHEMA_VERSION)

        for version_num in range(1, current_exp_schema_version):
            self.assertTrue(hasattr(
                exp_domain.Exploration,
                '_convert_v%s_dict_to_v%s_dict' % (
                    version_num, version_num + 1)))

        self.assertFalse(hasattr(
            exp_domain.Exploration,
            '_convert_v%s_dict_to_v%s_dict' % (
                current_exp_schema_version, current_exp_schema_version + 1)))


class SchemaMigrationUnitTests(test_utils.GenericTestBase):
    """Test migration methods for yaml content."""

    YAML_CONTENT_V1 = ("""default_skin: conversation_v1
param_changes: []
param_specs: {}
schema_version: 1
states:
- content:
  - type: text
    value: ''
  name: (untitled state)
  param_changes: []
  widget:
    customization_args: {}
    handlers:
    - name: submit
      rule_specs:
      - definition:
          inputs:
            x: InputString
          name: Equals
          rule_type: atomic
        dest: END
        feedback:
          - Correct!
        param_changes: []
      - definition:
          rule_type: default
        dest: (untitled state)
        feedback: []
        param_changes: []
    sticky: false
    widget_id: TextInput
- content:
  - type: text
    value: ''
  name: New state
  param_changes: []
  widget:
    customization_args: {}
    handlers:
    - name: submit
      rule_specs:
      - definition:
          rule_type: default
        dest: END
        feedback: []
        param_changes: []
    sticky: false
    widget_id: TextInput
""")

    YAML_CONTENT_V2 = ("""default_skin: conversation_v1
init_state_name: (untitled state)
param_changes: []
param_specs: {}
schema_version: 2
states:
  (untitled state):
    content:
    - type: text
      value: ''
    param_changes: []
    widget:
      customization_args: {}
      handlers:
      - name: submit
        rule_specs:
        - definition:
            inputs:
              x: InputString
            name: Equals
            rule_type: atomic
          dest: END
          feedback:
            - Correct!
          param_changes: []
        - definition:
            rule_type: default
          dest: (untitled state)
          feedback: []
          param_changes: []
      sticky: false
      widget_id: TextInput
  New state:
    content:
    - type: text
      value: ''
    param_changes: []
    widget:
      customization_args: {}
      handlers:
      - name: submit
        rule_specs:
        - definition:
            rule_type: default
          dest: END
          feedback: []
          param_changes: []
      sticky: false
      widget_id: TextInput
""")

    YAML_CONTENT_V3 = ("""author_notes: ''
blurb: ''
default_skin: conversation_v1
init_state_name: (untitled state)
language_code: en
objective: ''
param_changes: []
param_specs: {}
schema_version: 3
skill_tags: []
states:
  (untitled state):
    content:
    - type: text
      value: ''
    param_changes: []
    widget:
      customization_args:
        placeholder:
          value: ''
        rows:
          value: 1
      handlers:
      - name: submit
        rule_specs:
        - definition:
            inputs:
              x: InputString
            name: Equals
            rule_type: atomic
          dest: END
          feedback:
            - Correct!
          param_changes: []
        - definition:
            rule_type: default
          dest: (untitled state)
          feedback: []
          param_changes: []
      sticky: false
      widget_id: TextInput
  New state:
    content:
    - type: text
      value: ''
    param_changes: []
    widget:
      customization_args:
        placeholder:
          value: ''
        rows:
          value: 1
      handlers:
      - name: submit
        rule_specs:
        - definition:
            rule_type: default
          dest: END
          feedback: []
          param_changes: []
      sticky: false
      widget_id: TextInput
""")

    YAML_CONTENT_V4 = ("""author_notes: ''
blurb: ''
default_skin: conversation_v1
init_state_name: (untitled state)
language_code: en
objective: ''
param_changes: []
param_specs: {}
schema_version: 4
skill_tags: []
states:
  (untitled state):
    content:
    - type: text
      value: ''
    interaction:
      customization_args:
        placeholder:
          value: ''
        rows:
          value: 1
      handlers:
      - name: submit
        rule_specs:
        - definition:
            inputs:
              x: InputString
            name: Equals
            rule_type: atomic
          dest: END
          feedback:
            - Correct!
          param_changes: []
        - definition:
            rule_type: default
          dest: (untitled state)
          feedback: []
          param_changes: []
      id: TextInput
    param_changes: []
  New state:
    content:
    - type: text
      value: ''
    interaction:
      customization_args:
        placeholder:
          value: ''
        rows:
          value: 1
      handlers:
      - name: submit
        rule_specs:
        - definition:
            rule_type: default
          dest: END
          feedback: []
          param_changes: []
      id: TextInput
    param_changes: []
""")

    YAML_CONTENT_V5 = ("""author_notes: ''
blurb: ''
default_skin: conversation_v1
init_state_name: (untitled state)
language_code: en
objective: ''
param_changes: []
param_specs: {}
schema_version: 5
skin_customizations:
  panels_contents: {}
states:
  (untitled state):
    content:
    - type: text
      value: ''
    interaction:
      customization_args:
        placeholder:
          value: ''
        rows:
          value: 1
      handlers:
      - name: submit
        rule_specs:
        - definition:
            inputs:
              x: InputString
            name: Equals
            rule_type: atomic
          dest: END
          feedback:
            - Correct!
          param_changes: []
        - definition:
            rule_type: default
          dest: (untitled state)
          feedback: []
          param_changes: []
      id: TextInput
    param_changes: []
  New state:
    content:
    - type: text
      value: ''
    interaction:
      customization_args:
        placeholder:
          value: ''
        rows:
          value: 1
      handlers:
      - name: submit
        rule_specs:
        - definition:
            rule_type: default
          dest: END
          feedback: []
          param_changes: []
      id: TextInput
    param_changes: []
tags: []
""")

    YAML_CONTENT_V6 = ("""author_notes: ''
blurb: ''
default_skin: conversation_v1
init_state_name: (untitled state)
language_code: en
objective: ''
param_changes: []
param_specs: {}
schema_version: 6
skin_customizations:
  panels_contents: {}
states:
  (untitled state):
    content:
    - type: text
      value: ''
    interaction:
      customization_args:
        placeholder:
          value: ''
        rows:
          value: 1
      handlers:
      - name: submit
        rule_specs:
        - definition:
            inputs:
              x: InputString
            name: Equals
            rule_type: atomic
          dest: END
          feedback:
            - Correct!
          param_changes: []
        - definition:
            rule_type: default
          dest: (untitled state)
          feedback: []
          param_changes: []
      id: TextInput
      triggers: []
    param_changes: []
  END:
    content:
    - type: text
      value: Congratulations, you have finished!
    interaction:
      customization_args:
        recommendedExplorationIds:
          value: []
      handlers:
      - name: submit
        rule_specs:
        - definition:
            rule_type: default
          dest: END
          feedback: []
          param_changes: []
      id: EndExploration
      triggers: []
    param_changes: []
  New state:
    content:
    - type: text
      value: ''
    interaction:
      customization_args:
        placeholder:
          value: ''
        rows:
          value: 1
      handlers:
      - name: submit
        rule_specs:
        - definition:
            rule_type: default
          dest: END
          feedback: []
          param_changes: []
      id: TextInput
      triggers: []
    param_changes: []
states_schema_version: 3
tags: []
""")

    YAML_CONTENT_V7 = ("""author_notes: ''
blurb: ''
default_skin: conversation_v1
init_state_name: (untitled state)
language_code: en
objective: ''
param_changes: []
param_specs: {}
schema_version: 7
skin_customizations:
  panels_contents: {}
states:
  (untitled state):
    content:
    - type: text
      value: ''
    interaction:
      answer_groups:
      - outcome:
          dest: END
          feedback:
          - Correct!
          param_changes: []
        rule_specs:
        - inputs:
            x: InputString
          rule_type: Equals
      customization_args:
        placeholder:
          value: ''
        rows:
          value: 1
      default_outcome:
        dest: (untitled state)
        feedback: []
        param_changes: []
      id: TextInput
      triggers: []
    param_changes: []
  END:
    content:
    - type: text
      value: Congratulations, you have finished!
    interaction:
      answer_groups: []
      customization_args:
        recommendedExplorationIds:
          value: []
      default_outcome: null
      id: EndExploration
      triggers: []
    param_changes: []
  New state:
    content:
    - type: text
      value: ''
    interaction:
      answer_groups: []
      customization_args:
        placeholder:
          value: ''
        rows:
          value: 1
      default_outcome:
        dest: END
        feedback: []
        param_changes: []
      id: TextInput
      triggers: []
    param_changes: []
states_schema_version: 4
tags: []
""")

    YAML_CONTENT_V8 = ("""author_notes: ''
blurb: ''
default_skin: conversation_v1
init_state_name: (untitled state)
language_code: en
objective: ''
param_changes: []
param_specs: {}
schema_version: 8
skin_customizations:
  panels_contents: {}
states:
  (untitled state):
    content:
    - type: text
      value: ''
    interaction:
      answer_groups:
      - outcome:
          dest: END
          feedback:
          - Correct!
          param_changes: []
        rule_specs:
        - inputs:
            x: InputString
          rule_type: Equals
      customization_args:
        placeholder:
          value: ''
        rows:
          value: 1
      default_outcome:
        dest: (untitled state)
        feedback: []
        param_changes: []
      fallbacks: []
      id: TextInput
    param_changes: []
  END:
    content:
    - type: text
      value: Congratulations, you have finished!
    interaction:
      answer_groups: []
      customization_args:
        recommendedExplorationIds:
          value: []
      default_outcome: null
      fallbacks: []
      id: EndExploration
    param_changes: []
  New state:
    content:
    - type: text
      value: ''
    interaction:
      answer_groups: []
      customization_args:
        placeholder:
          value: ''
        rows:
          value: 1
      default_outcome:
        dest: END
        feedback: []
        param_changes: []
      fallbacks: []
      id: TextInput
    param_changes: []
states_schema_version: 5
tags: []
""")

    YAML_CONTENT_V9 = ("""author_notes: ''
blurb: ''
default_skin: conversation_v1
init_state_name: (untitled state)
language_code: en
objective: ''
param_changes: []
param_specs: {}
schema_version: 9
skin_customizations:
  panels_contents: {}
states:
  (untitled state):
    content:
    - type: text
      value: ''
    interaction:
      answer_groups:
      - outcome:
          dest: END
          feedback:
          - Correct!
          param_changes: []
        rule_specs:
        - inputs:
            x: InputString
          rule_type: Equals
      confirmed_unclassified_answers: []
      customization_args:
        placeholder:
          value: ''
        rows:
          value: 1
      default_outcome:
        dest: (untitled state)
        feedback: []
        param_changes: []
      fallbacks: []
      id: TextInput
    param_changes: []
  END:
    content:
    - type: text
      value: Congratulations, you have finished!
    interaction:
      answer_groups: []
      confirmed_unclassified_answers: []
      customization_args:
        recommendedExplorationIds:
          value: []
      default_outcome: null
      fallbacks: []
      id: EndExploration
    param_changes: []
  New state:
    content:
    - type: text
      value: ''
    interaction:
      answer_groups: []
      confirmed_unclassified_answers: []
      customization_args:
        placeholder:
          value: ''
        rows:
          value: 1
      default_outcome:
        dest: END
        feedback: []
        param_changes: []
      fallbacks: []
      id: TextInput
    param_changes: []
states_schema_version: 6
tags: []
""")

    YAML_CONTENT_V10 = ("""author_notes: ''
blurb: ''
category: Category
init_state_name: (untitled state)
language_code: en
objective: ''
param_changes: []
param_specs: {}
schema_version: 10
skin_customizations:
  panels_contents:
    bottom: []
states:
  (untitled state):
    content:
    - type: text
      value: ''
    interaction:
      answer_groups:
      - outcome:
          dest: END
          feedback:
          - Correct!
          param_changes: []
        rule_specs:
        - inputs:
            x: InputString
          rule_type: Equals
      confirmed_unclassified_answers: []
      customization_args:
        placeholder:
          value: ''
        rows:
          value: 1
      default_outcome:
        dest: (untitled state)
        feedback: []
        param_changes: []
      fallbacks: []
      id: TextInput
    param_changes: []
  END:
    content:
    - type: text
      value: Congratulations, you have finished!
    interaction:
      answer_groups: []
      confirmed_unclassified_answers: []
      customization_args:
        recommendedExplorationIds:
          value: []
      default_outcome: null
      fallbacks: []
      id: EndExploration
    param_changes: []
  New state:
    content:
    - type: text
      value: ''
    interaction:
      answer_groups: []
      confirmed_unclassified_answers: []
      customization_args:
        placeholder:
          value: ''
        rows:
          value: 1
      default_outcome:
        dest: END
        feedback: []
        param_changes: []
      fallbacks: []
      id: TextInput
    param_changes: []
states_schema_version: 7
tags: []
title: Title
""")
    YAML_CONTENT_V11 = ("""author_notes: ''
blurb: ''
category: Category
init_state_name: (untitled state)
language_code: en
objective: ''
param_changes: []
param_specs: {}
schema_version: 11
skin_customizations:
  panels_contents:
    bottom: []
states:
  (untitled state):
    classifier_model_id: null
    content:
    - type: text
      value: ''
    interaction:
      answer_groups:
      - outcome:
          dest: END
          feedback:
          - Correct!
          param_changes: []
        rule_specs:
        - inputs:
            x: InputString
          rule_type: Equals
      confirmed_unclassified_answers: []
      customization_args:
        placeholder:
          value: ''
        rows:
          value: 1
      default_outcome:
        dest: (untitled state)
        feedback: []
        param_changes: []
      fallbacks: []
      id: TextInput
    param_changes: []
  END:
    classifier_model_id: null
    content:
    - type: text
      value: Congratulations, you have finished!
    interaction:
      answer_groups: []
      confirmed_unclassified_answers: []
      customization_args:
        recommendedExplorationIds:
          value: []
      default_outcome: null
      fallbacks: []
      id: EndExploration
    param_changes: []
  New state:
    classifier_model_id: null
    content:
    - type: text
      value: ''
    interaction:
      answer_groups: []
      confirmed_unclassified_answers: []
      customization_args:
        placeholder:
          value: ''
        rows:
          value: 1
      default_outcome:
        dest: END
        feedback: []
        param_changes: []
      fallbacks: []
      id: TextInput
    param_changes: []
states_schema_version: 8
tags: []
title: Title
""")
    YAML_CONTENT_V12 = ("""author_notes: ''
blurb: ''
category: Category
init_state_name: (untitled state)
language_code: en
objective: ''
param_changes: []
param_specs: {}
schema_version: 12
skin_customizations:
  panels_contents:
    bottom: []
states:
  (untitled state):
    classifier_model_id: null
    content:
    - type: text
      value: ''
    interaction:
      answer_groups:
      - correct: false
        outcome:
          dest: END
          feedback:
          - Correct!
          param_changes: []
        rule_specs:
        - inputs:
            x: InputString
          rule_type: Equals
      confirmed_unclassified_answers: []
      customization_args:
        placeholder:
          value: ''
        rows:
          value: 1
      default_outcome:
        dest: (untitled state)
        feedback: []
        param_changes: []
      fallbacks: []
      id: TextInput
    param_changes: []
  END:
    classifier_model_id: null
    content:
    - type: text
      value: Congratulations, you have finished!
    interaction:
      answer_groups: []
      confirmed_unclassified_answers: []
      customization_args:
        recommendedExplorationIds:
          value: []
      default_outcome: null
      fallbacks: []
      id: EndExploration
    param_changes: []
  New state:
    classifier_model_id: null
    content:
    - type: text
      value: ''
    interaction:
      answer_groups: []
      confirmed_unclassified_answers: []
      customization_args:
        placeholder:
          value: ''
        rows:
          value: 1
      default_outcome:
        dest: END
        feedback: []
        param_changes: []
      fallbacks: []
      id: TextInput
    param_changes: []
states_schema_version: 9
tags: []
title: Title
""")

    YAML_CONTENT_V13 = ("""author_notes: ''
blurb: ''
category: Category
init_state_name: (untitled state)
language_code: en
objective: ''
param_changes: []
param_specs: {}
schema_version: 13
skin_customizations:
  panels_contents:
    bottom: []
states:
  (untitled state):
    classifier_model_id: null
    content:
    - type: text
      value: ''
    interaction:
      answer_groups:
      - correct: false
        outcome:
          dest: END
          feedback:
          - Correct!
          param_changes: []
        rule_specs:
        - inputs:
            x: InputString
          rule_type: Equals
      confirmed_unclassified_answers: []
      customization_args:
        placeholder:
          value: ''
        rows:
          value: 1
      default_outcome:
        dest: (untitled state)
        feedback: []
        param_changes: []
      fallbacks: []
      hints: []
      id: TextInput
      solution: {}
    param_changes: []
  END:
    classifier_model_id: null
    content:
    - type: text
      value: Congratulations, you have finished!
    interaction:
      answer_groups: []
      confirmed_unclassified_answers: []
      customization_args:
        recommendedExplorationIds:
          value: []
      default_outcome: null
      fallbacks: []
      hints: []
      id: EndExploration
      solution: {}
    param_changes: []
  New state:
    classifier_model_id: null
    content:
    - type: text
      value: ''
    interaction:
      answer_groups: []
      confirmed_unclassified_answers: []
      customization_args:
        placeholder:
          value: ''
        rows:
          value: 1
      default_outcome:
        dest: END
        feedback: []
        param_changes: []
      fallbacks: []
      hints: []
      id: TextInput
      solution: {}
    param_changes: []
states_schema_version: 10
tags: []
title: Title
""")

    YAML_CONTENT_V14 = ("""author_notes: ''
blurb: ''
category: Category
init_state_name: (untitled state)
language_code: en
objective: ''
param_changes: []
param_specs: {}
schema_version: 14
skin_customizations:
  panels_contents:
    bottom: []
states:
  (untitled state):
    classifier_model_id: null
    content:
      audio_translations: []
      html: ''
    interaction:
      answer_groups:
      - correct: false
        outcome:
          dest: END
          feedback:
          - Correct!
          param_changes: []
        rule_specs:
        - inputs:
            x: InputString
          rule_type: Equals
      confirmed_unclassified_answers: []
      customization_args:
        placeholder:
          value: ''
        rows:
          value: 1
      default_outcome:
        dest: (untitled state)
        feedback: []
        param_changes: []
      fallbacks: []
      hints: []
      id: TextInput
      solution: {}
    param_changes: []
  END:
    classifier_model_id: null
    content:
      audio_translations: []
      html: Congratulations, you have finished!
    interaction:
      answer_groups: []
      confirmed_unclassified_answers: []
      customization_args:
        recommendedExplorationIds:
          value: []
      default_outcome: null
      fallbacks: []
      hints: []
      id: EndExploration
      solution: {}
    param_changes: []
  New state:
    classifier_model_id: null
    content:
      audio_translations: []
      html: ''
    interaction:
      answer_groups: []
      confirmed_unclassified_answers: []
      customization_args:
        placeholder:
          value: ''
        rows:
          value: 1
      default_outcome:
        dest: END
        feedback: []
        param_changes: []
      fallbacks: []
      hints: []
      id: TextInput
      solution: {}
    param_changes: []
states_schema_version: 11
tags: []
title: Title
""")

    YAML_CONTENT_V15 = ("""author_notes: ''
blurb: ''
category: Category
init_state_name: (untitled state)
language_code: en
objective: ''
param_changes: []
param_specs: {}
schema_version: 15
skin_customizations:
  panels_contents:
    bottom: []
states:
  (untitled state):
    classifier_model_id: null
    content:
      audio_translations: {}
      html: ''
    interaction:
      answer_groups:
      - correct: false
        outcome:
          dest: END
          feedback:
          - Correct!
          param_changes: []
        rule_specs:
        - inputs:
            x: InputString
          rule_type: Equals
      confirmed_unclassified_answers: []
      customization_args:
        placeholder:
          value: ''
        rows:
          value: 1
      default_outcome:
        dest: (untitled state)
        feedback: []
        param_changes: []
      fallbacks: []
      hints: []
      id: TextInput
      solution: {}
    param_changes: []
  END:
    classifier_model_id: null
    content:
      audio_translations: {}
      html: Congratulations, you have finished!
    interaction:
      answer_groups: []
      confirmed_unclassified_answers: []
      customization_args:
        recommendedExplorationIds:
          value: []
      default_outcome: null
      fallbacks: []
      hints: []
      id: EndExploration
      solution: {}
    param_changes: []
  New state:
    classifier_model_id: null
    content:
      audio_translations: {}
      html: ''
    interaction:
      answer_groups: []
      confirmed_unclassified_answers: []
      customization_args:
        placeholder:
          value: ''
        rows:
          value: 1
      default_outcome:
        dest: END
        feedback: []
        param_changes: []
      fallbacks: []
      hints: []
      id: TextInput
      solution: {}
    param_changes: []
states_schema_version: 12
tags: []
title: Title
""")

    YAML_CONTENT_V16 = ("""author_notes: ''
blurb: ''
category: Category
init_state_name: (untitled state)
language_code: en
objective: ''
param_changes: []
param_specs: {}
schema_version: 16
skin_customizations:
  panels_contents:
    bottom: []
states:
  (untitled state):
    classifier_model_id: null
    content:
      audio_translations: {}
      html: ''
    interaction:
      answer_groups:
      - correct: false
        outcome:
          dest: END
          feedback:
          - Correct!
          param_changes: []
        rule_specs:
        - inputs:
            x: InputString
          rule_type: Equals
      confirmed_unclassified_answers: []
      customization_args:
        placeholder:
          value: ''
        rows:
          value: 1
      default_outcome:
        dest: (untitled state)
        feedback: []
        param_changes: []
      hints: []
      id: TextInput
      solution: null
    param_changes: []
  END:
    classifier_model_id: null
    content:
      audio_translations: {}
      html: Congratulations, you have finished!
    interaction:
      answer_groups: []
      confirmed_unclassified_answers: []
      customization_args:
        recommendedExplorationIds:
          value: []
      default_outcome: null
      hints: []
      id: EndExploration
      solution: null
    param_changes: []
  New state:
    classifier_model_id: null
    content:
      audio_translations: {}
      html: ''
    interaction:
      answer_groups: []
      confirmed_unclassified_answers: []
      customization_args:
        placeholder:
          value: ''
        rows:
          value: 1
      default_outcome:
        dest: END
        feedback: []
        param_changes: []
      hints: []
      id: TextInput
      solution: null
    param_changes: []
states_schema_version: 13
tags: []
title: Title
""")

    YAML_CONTENT_V17 = ("""author_notes: ''
blurb: ''
category: Category
init_state_name: (untitled state)
language_code: en
objective: ''
param_changes: []
param_specs: {}
schema_version: 17
states:
  (untitled state):
    classifier_model_id: null
    content:
      audio_translations: {}
      html: ''
    interaction:
      answer_groups:
      - correct: false
        outcome:
          dest: END
          feedback:
          - Correct!
          param_changes: []
        rule_specs:
        - inputs:
            x: InputString
          rule_type: Equals
      confirmed_unclassified_answers: []
      customization_args:
        placeholder:
          value: ''
        rows:
          value: 1
      default_outcome:
        dest: (untitled state)
        feedback: []
        param_changes: []
      hints: []
      id: TextInput
      solution: null
    param_changes: []
  END:
    classifier_model_id: null
    content:
      audio_translations: {}
      html: Congratulations, you have finished!
    interaction:
      answer_groups: []
      confirmed_unclassified_answers: []
      customization_args:
        recommendedExplorationIds:
          value: []
      default_outcome: null
      hints: []
      id: EndExploration
      solution: null
    param_changes: []
  New state:
    classifier_model_id: null
    content:
      audio_translations: {}
      html: ''
    interaction:
      answer_groups: []
      confirmed_unclassified_answers: []
      customization_args:
        placeholder:
          value: ''
        rows:
          value: 1
      default_outcome:
        dest: END
        feedback: []
        param_changes: []
      hints: []
      id: TextInput
      solution: null
    param_changes: []
states_schema_version: 13
tags: []
title: Title
""")

    YAML_CONTENT_V18 = ("""author_notes: ''
auto_tts_enabled: true
blurb: ''
category: Category
init_state_name: (untitled state)
language_code: en
objective: ''
param_changes: []
param_specs: {}
schema_version: 18
states:
  (untitled state):
    classifier_model_id: null
    content:
      audio_translations: {}
      html: ''
    interaction:
      answer_groups:
      - correct: false
        outcome:
          dest: END
          feedback:
          - Correct!
          param_changes: []
        rule_specs:
        - inputs:
            x: InputString
          rule_type: Equals
      confirmed_unclassified_answers: []
      customization_args:
        placeholder:
          value: ''
        rows:
          value: 1
      default_outcome:
        dest: (untitled state)
        feedback: []
        param_changes: []
      hints: []
      id: TextInput
      solution: null
    param_changes: []
  END:
    classifier_model_id: null
    content:
      audio_translations: {}
      html: Congratulations, you have finished!
    interaction:
      answer_groups: []
      confirmed_unclassified_answers: []
      customization_args:
        recommendedExplorationIds:
          value: []
      default_outcome: null
      hints: []
      id: EndExploration
      solution: null
    param_changes: []
  New state:
    classifier_model_id: null
    content:
      audio_translations: {}
      html: ''
    interaction:
      answer_groups: []
      confirmed_unclassified_answers: []
      customization_args:
        placeholder:
          value: ''
        rows:
          value: 1
      default_outcome:
        dest: END
        feedback: []
        param_changes: []
      hints: []
      id: TextInput
      solution: null
    param_changes: []
states_schema_version: 13
tags: []
title: Title
""")

    YAML_CONTENT_V19 = ("""author_notes: ''
auto_tts_enabled: true
blurb: ''
category: Category
init_state_name: (untitled state)
language_code: en
objective: ''
param_changes: []
param_specs: {}
schema_version: 19
states:
  (untitled state):
    classifier_model_id: null
    content:
      audio_translations: {}
      html: ''
    interaction:
      answer_groups:
      - correct: false
        outcome:
          dest: END
          feedback:
            audio_translations: {}
            html: Correct!
          param_changes: []
        rule_specs:
        - inputs:
            x: InputString
          rule_type: Equals
      confirmed_unclassified_answers: []
      customization_args:
        placeholder:
          value: ''
        rows:
          value: 1
      default_outcome:
        dest: (untitled state)
        feedback:
          audio_translations: {}
          html: ''
        param_changes: []
      hints: []
      id: TextInput
      solution: null
    param_changes: []
  END:
    classifier_model_id: null
    content:
      audio_translations: {}
      html: Congratulations, you have finished!
    interaction:
      answer_groups: []
      confirmed_unclassified_answers: []
      customization_args:
        recommendedExplorationIds:
          value: []
      default_outcome: null
      hints: []
      id: EndExploration
      solution: null
    param_changes: []
  New state:
    classifier_model_id: null
    content:
      audio_translations: {}
      html: ''
    interaction:
      answer_groups: []
      confirmed_unclassified_answers: []
      customization_args:
        placeholder:
          value: ''
        rows:
          value: 1
      default_outcome:
        dest: END
        feedback:
          audio_translations: {}
          html: ''
        param_changes: []
      hints: []
      id: TextInput
      solution: null
    param_changes: []
states_schema_version: 14
tags: []
title: Title
""")

    YAML_CONTENT_V20 = ("""author_notes: ''
auto_tts_enabled: true
blurb: ''
category: Category
correctness_feedback_enabled: false
init_state_name: (untitled state)
language_code: en
objective: ''
param_changes: []
param_specs: {}
schema_version: 20
states:
  (untitled state):
    classifier_model_id: null
    content:
      audio_translations: {}
      html: ''
    interaction:
      answer_groups:
      - labelled_as_correct: false
        outcome:
          dest: END
          feedback:
            audio_translations: {}
            html: Correct!
          param_changes: []
        rule_specs:
        - inputs:
            x: InputString
          rule_type: Equals
      confirmed_unclassified_answers: []
      customization_args:
        placeholder:
          value: ''
        rows:
          value: 1
      default_outcome:
        dest: (untitled state)
        feedback:
          audio_translations: {}
          html: ''
        param_changes: []
      hints: []
      id: TextInput
      solution: null
    param_changes: []
  END:
    classifier_model_id: null
    content:
      audio_translations: {}
      html: Congratulations, you have finished!
    interaction:
      answer_groups: []
      confirmed_unclassified_answers: []
      customization_args:
        recommendedExplorationIds:
          value: []
      default_outcome: null
      hints: []
      id: EndExploration
      solution: null
    param_changes: []
  New state:
    classifier_model_id: null
    content:
      audio_translations: {}
      html: ''
    interaction:
      answer_groups: []
      confirmed_unclassified_answers: []
      customization_args:
        placeholder:
          value: ''
        rows:
          value: 1
      default_outcome:
        dest: END
        feedback:
          audio_translations: {}
          html: ''
        param_changes: []
      hints: []
      id: TextInput
      solution: null
    param_changes: []
states_schema_version: 15
tags: []
title: Title
""")

    YAML_CONTENT_V21 = ("""author_notes: ''
auto_tts_enabled: true
blurb: ''
category: Category
correctness_feedback_enabled: false
init_state_name: (untitled state)
language_code: en
objective: ''
param_changes: []
param_specs: {}
schema_version: 21
states:
  (untitled state):
    classifier_model_id: null
    content:
      audio_translations: {}
      html: ''
    interaction:
      answer_groups:
      - labelled_as_correct: false
        outcome:
          dest: END
          feedback:
            audio_translations: {}
            html: Correct!
          param_changes: []
          refresher_exploration_id: null
        rule_specs:
        - inputs:
            x: InputString
          rule_type: Equals
      confirmed_unclassified_answers: []
      customization_args:
        placeholder:
          value: ''
        rows:
          value: 1
      default_outcome:
        dest: (untitled state)
        feedback:
          audio_translations: {}
          html: ''
        param_changes: []
        refresher_exploration_id: null
      hints: []
      id: TextInput
      solution: null
    param_changes: []
  END:
    classifier_model_id: null
    content:
      audio_translations: {}
      html: Congratulations, you have finished!
    interaction:
      answer_groups: []
      confirmed_unclassified_answers: []
      customization_args:
        recommendedExplorationIds:
          value: []
      default_outcome: null
      hints: []
      id: EndExploration
      solution: null
    param_changes: []
  New state:
    classifier_model_id: null
    content:
      audio_translations: {}
      html: ''
    interaction:
      answer_groups: []
      confirmed_unclassified_answers: []
      customization_args:
        placeholder:
          value: ''
        rows:
          value: 1
      default_outcome:
        dest: END
        feedback:
          audio_translations: {}
          html: ''
        param_changes: []
        refresher_exploration_id: null
      hints: []
      id: TextInput
      solution: null
    param_changes: []
states_schema_version: 16
tags: []
title: Title
""")

    YAML_CONTENT_V22 = ("""author_notes: ''
auto_tts_enabled: true
blurb: ''
category: Category
correctness_feedback_enabled: false
init_state_name: (untitled state)
language_code: en
objective: ''
param_changes: []
param_specs: {}
schema_version: 22
states:
  (untitled state):
    classifier_model_id: null
    content:
      audio_translations: {}
      html: ''
    interaction:
      answer_groups:
      - outcome:
          dest: END
          feedback:
            audio_translations: {}
            html: Correct!
          labelled_as_correct: false
          param_changes: []
          refresher_exploration_id: null
        rule_specs:
        - inputs:
            x: InputString
          rule_type: Equals
      confirmed_unclassified_answers: []
      customization_args:
        placeholder:
          value: ''
        rows:
          value: 1
      default_outcome:
        dest: (untitled state)
        feedback:
          audio_translations: {}
          html: ''
        labelled_as_correct: false
        param_changes: []
        refresher_exploration_id: null
      hints: []
      id: TextInput
      solution: null
    param_changes: []
  END:
    classifier_model_id: null
    content:
      audio_translations: {}
      html: Congratulations, you have finished!
    interaction:
      answer_groups: []
      confirmed_unclassified_answers: []
      customization_args:
        recommendedExplorationIds:
          value: []
      default_outcome: null
      hints: []
      id: EndExploration
      solution: null
    param_changes: []
  New state:
    classifier_model_id: null
    content:
      audio_translations: {}
      html: ''
    interaction:
      answer_groups: []
      confirmed_unclassified_answers: []
      customization_args:
        placeholder:
          value: ''
        rows:
          value: 1
      default_outcome:
        dest: END
        feedback:
          audio_translations: {}
          html: ''
        labelled_as_correct: false
        param_changes: []
        refresher_exploration_id: null
      hints: []
      id: TextInput
      solution: null
    param_changes: []
states_schema_version: 17
tags: []
title: Title
""")
    YAML_CONTENT_V23 = ("""author_notes: ''
auto_tts_enabled: true
blurb: ''
category: Category
correctness_feedback_enabled: false
init_state_name: (untitled state)
language_code: en
objective: ''
param_changes: []
param_specs: {}
schema_version: 23
states:
  (untitled state):
    classifier_model_id: null
    content:
      audio_translations: {}
      html: ''
    interaction:
      answer_groups:
      - outcome:
          dest: END
          feedback:
            audio_translations: {}
            html: Correct!
          labelled_as_correct: false
          param_changes: []
          refresher_exploration_id: null
        rule_specs:
        - inputs:
            x: InputString
          rule_type: Equals
      confirmed_unclassified_answers: []
      customization_args:
        placeholder:
          value: ''
        rows:
          value: 1
      default_outcome:
        dest: (untitled state)
        feedback:
          audio_translations: {}
          html: ''
        labelled_as_correct: false
        param_changes: []
        refresher_exploration_id: null
      hints: []
      id: TextInput
      solution: null
    param_changes: []
  END:
    classifier_model_id: null
    content:
      audio_translations: {}
      html: Congratulations, you have finished!
    interaction:
      answer_groups: []
      confirmed_unclassified_answers: []
      customization_args:
        recommendedExplorationIds:
          value: []
      default_outcome: null
      hints: []
      id: EndExploration
      solution: null
    param_changes: []
  New state:
    classifier_model_id: null
    content:
      audio_translations: {}
      html: ''
    interaction:
      answer_groups: []
      confirmed_unclassified_answers: []
      customization_args:
        placeholder:
          value: ''
        rows:
          value: 1
      default_outcome:
        dest: END
        feedback:
          audio_translations: {}
          html: ''
        labelled_as_correct: false
        param_changes: []
        refresher_exploration_id: null
      hints: []
      id: TextInput
      solution: null
    param_changes: []
states_schema_version: 18
tags: []
title: Title
""")

    YAML_CONTENT_V24 = ("""author_notes: ''
auto_tts_enabled: true
blurb: ''
category: Category
correctness_feedback_enabled: false
init_state_name: (untitled state)
language_code: en
objective: ''
param_changes: []
param_specs: {}
schema_version: 24
states:
  (untitled state):
    classifier_model_id: null
    content:
      audio_translations: {}
      html: ''
    interaction:
      answer_groups:
      - outcome:
          dest: END
          feedback:
            audio_translations: {}
            html: Correct!
          labelled_as_correct: false
          param_changes: []
          refresher_exploration_id: null
        rule_specs:
        - inputs:
            x: InputString
          rule_type: Equals
        training_data: []
      confirmed_unclassified_answers: []
      customization_args:
        placeholder:
          value: ''
        rows:
          value: 1
      default_outcome:
        dest: (untitled state)
        feedback:
          audio_translations: {}
          html: ''
        labelled_as_correct: false
        param_changes: []
        refresher_exploration_id: null
      hints: []
      id: TextInput
      solution: null
    param_changes: []
  END:
    classifier_model_id: null
    content:
      audio_translations: {}
      html: Congratulations, you have finished!
    interaction:
      answer_groups: []
      confirmed_unclassified_answers: []
      customization_args:
        recommendedExplorationIds:
          value: []
      default_outcome: null
      hints: []
      id: EndExploration
      solution: null
    param_changes: []
  New state:
    classifier_model_id: null
    content:
      audio_translations: {}
      html: ''
    interaction:
      answer_groups: []
      confirmed_unclassified_answers: []
      customization_args:
        placeholder:
          value: ''
        rows:
          value: 1
      default_outcome:
        dest: END
        feedback:
          audio_translations: {}
          html: ''
        labelled_as_correct: false
        param_changes: []
        refresher_exploration_id: null
      hints: []
      id: TextInput
      solution: null
    param_changes: []
states_schema_version: 19
tags: []
title: Title
""")

    YAML_CONTENT_V25 = ("""author_notes: ''
auto_tts_enabled: true
blurb: ''
category: Category
correctness_feedback_enabled: false
init_state_name: (untitled state)
language_code: en
objective: ''
param_changes: []
param_specs: {}
schema_version: 25
states:
  (untitled state):
    classifier_model_id: null
    content:
      audio_translations: {}
      html: ''
    interaction:
      answer_groups:
      - outcome:
          dest: END
          feedback:
            audio_translations: {}
            html: Correct!
          labelled_as_correct: false
          missing_prerequisite_skill_id: null
          param_changes: []
          refresher_exploration_id: null
        rule_specs:
        - inputs:
            x: InputString
          rule_type: Equals
        tagged_misconception_id: null
        training_data: []
      confirmed_unclassified_answers: []
      customization_args:
        placeholder:
          value: ''
        rows:
          value: 1
      default_outcome:
        dest: (untitled state)
        feedback:
          audio_translations: {}
          html: ''
        labelled_as_correct: false
        missing_prerequisite_skill_id: null
        param_changes: []
        refresher_exploration_id: null
      hints: []
      id: TextInput
      solution: null
    param_changes: []
  END:
    classifier_model_id: null
    content:
      audio_translations: {}
      html: Congratulations, you have finished!
    interaction:
      answer_groups: []
      confirmed_unclassified_answers: []
      customization_args:
        recommendedExplorationIds:
          value: []
      default_outcome: null
      hints: []
      id: EndExploration
      solution: null
    param_changes: []
  New state:
    classifier_model_id: null
    content:
      audio_translations: {}
      html: ''
    interaction:
      answer_groups: []
      confirmed_unclassified_answers: []
      customization_args:
        placeholder:
          value: ''
        rows:
          value: 1
      default_outcome:
        dest: END
        feedback:
          audio_translations: {}
          html: ''
        labelled_as_correct: false
        missing_prerequisite_skill_id: null
        param_changes: []
        refresher_exploration_id: null
      hints: []
      id: TextInput
      solution: null
    param_changes: []
states_schema_version: 20
tags: []
title: Title
""")

    YAML_CONTENT_V26 = ("""author_notes: ''
auto_tts_enabled: true
blurb: ''
category: Category
correctness_feedback_enabled: false
init_state_name: (untitled state)
language_code: en
objective: ''
param_changes: []
param_specs: {}
schema_version: 26
states:
  (untitled state):
    classifier_model_id: null
    content:
      content_id: content
      html: ''
    content_ids_to_audio_translations:
      content: {}
      default_outcome: {}
      feedback_1: {}
    interaction:
      answer_groups:
      - outcome:
          dest: END
          feedback:
            content_id: feedback_1
            html: Correct!
          labelled_as_correct: false
          missing_prerequisite_skill_id: null
          param_changes: []
          refresher_exploration_id: null
        rule_specs:
        - inputs:
            x: InputString
          rule_type: Equals
        tagged_misconception_id: null
        training_data: []
      confirmed_unclassified_answers: []
      customization_args:
        placeholder:
          value: ''
        rows:
          value: 1
      default_outcome:
        dest: (untitled state)
        feedback:
          content_id: default_outcome
          html: ''
        labelled_as_correct: false
        missing_prerequisite_skill_id: null
        param_changes: []
        refresher_exploration_id: null
      hints: []
      id: TextInput
      solution: null
    param_changes: []
  END:
    classifier_model_id: null
    content:
      content_id: content
      html: Congratulations, you have finished!
    content_ids_to_audio_translations:
      content: {}
    interaction:
      answer_groups: []
      confirmed_unclassified_answers: []
      customization_args:
        recommendedExplorationIds:
          value: []
      default_outcome: null
      hints: []
      id: EndExploration
      solution: null
    param_changes: []
  New state:
    classifier_model_id: null
    content:
      content_id: content
      html: ''
    content_ids_to_audio_translations:
      content: {}
      default_outcome: {}
    interaction:
      answer_groups: []
      confirmed_unclassified_answers: []
      customization_args:
        placeholder:
          value: ''
        rows:
          value: 1
      default_outcome:
        dest: END
        feedback:
          content_id: default_outcome
          html: ''
        labelled_as_correct: false
        missing_prerequisite_skill_id: null
        param_changes: []
        refresher_exploration_id: null
      hints: []
      id: TextInput
      solution: null
    param_changes: []
states_schema_version: 21
tags: []
title: Title
""")

    YAML_CONTENT_V27 = ("""author_notes: ''
auto_tts_enabled: true
blurb: ''
category: Category
correctness_feedback_enabled: false
init_state_name: (untitled state)
language_code: en
objective: ''
param_changes: []
param_specs: {}
schema_version: 27
states:
  (untitled state):
    classifier_model_id: null
    content:
      content_id: content
      html: ''
    content_ids_to_audio_translations:
      content: {}
      default_outcome: {}
      feedback_1: {}
    interaction:
      answer_groups:
      - outcome:
          dest: END
          feedback:
            content_id: feedback_1
            html: <p>Correct!</p>
          labelled_as_correct: false
          missing_prerequisite_skill_id: null
          param_changes: []
          refresher_exploration_id: null
        rule_specs:
        - inputs:
            x: InputString
          rule_type: Equals
        tagged_misconception_id: null
        training_data: []
      confirmed_unclassified_answers: []
      customization_args:
        placeholder:
          value: ''
        rows:
          value: 1
      default_outcome:
        dest: (untitled state)
        feedback:
          content_id: default_outcome
          html: ''
        labelled_as_correct: false
        missing_prerequisite_skill_id: null
        param_changes: []
        refresher_exploration_id: null
      hints: []
      id: TextInput
      solution: null
    param_changes: []
  END:
    classifier_model_id: null
    content:
      content_id: content
      html: <p>Congratulations, you have finished!</p>
    content_ids_to_audio_translations:
      content: {}
    interaction:
      answer_groups: []
      confirmed_unclassified_answers: []
      customization_args:
        recommendedExplorationIds:
          value: []
      default_outcome: null
      hints: []
      id: EndExploration
      solution: null
    param_changes: []
  New state:
    classifier_model_id: null
    content:
      content_id: content
      html: ''
    content_ids_to_audio_translations:
      content: {}
      default_outcome: {}
    interaction:
      answer_groups: []
      confirmed_unclassified_answers: []
      customization_args:
        placeholder:
          value: ''
        rows:
          value: 1
      default_outcome:
        dest: END
        feedback:
          content_id: default_outcome
          html: ''
        labelled_as_correct: false
        missing_prerequisite_skill_id: null
        param_changes: []
        refresher_exploration_id: null
      hints: []
      id: TextInput
      solution: null
    param_changes: []
states_schema_version: 22
tags: []
title: Title
""")

    YAML_CONTENT_V28 = ("""author_notes: ''
auto_tts_enabled: true
blurb: ''
category: Category
correctness_feedback_enabled: false
init_state_name: (untitled state)
language_code: en
objective: ''
param_changes: []
param_specs: {}
schema_version: 28
states:
  (untitled state):
    classifier_model_id: null
    content:
      content_id: content
      html: ''
    content_ids_to_audio_translations:
      content: {}
      default_outcome: {}
      feedback_1: {}
    interaction:
      answer_groups:
      - outcome:
          dest: END
          feedback:
            content_id: feedback_1
            html: <p>Correct!</p>
          labelled_as_correct: false
          missing_prerequisite_skill_id: null
          param_changes: []
          refresher_exploration_id: null
        rule_specs:
        - inputs:
            x: InputString
          rule_type: Equals
        tagged_misconception_id: null
        training_data: []
      confirmed_unclassified_answers: []
      customization_args:
        placeholder:
          value: ''
        rows:
          value: 1
      default_outcome:
        dest: (untitled state)
        feedback:
          content_id: default_outcome
          html: ''
        labelled_as_correct: false
        missing_prerequisite_skill_id: null
        param_changes: []
        refresher_exploration_id: null
      hints: []
      id: TextInput
      solution: null
    param_changes: []
  END:
    classifier_model_id: null
    content:
      content_id: content
      html: <p>Congratulations, you have finished!</p>
    content_ids_to_audio_translations:
      content: {}
    interaction:
      answer_groups: []
      confirmed_unclassified_answers: []
      customization_args:
        recommendedExplorationIds:
          value: []
      default_outcome: null
      hints: []
      id: EndExploration
      solution: null
    param_changes: []
  New state:
    classifier_model_id: null
    content:
      content_id: content
      html: ''
    content_ids_to_audio_translations:
      content: {}
      default_outcome: {}
    interaction:
      answer_groups: []
      confirmed_unclassified_answers: []
      customization_args:
        placeholder:
          value: ''
        rows:
          value: 1
      default_outcome:
        dest: END
        feedback:
          content_id: default_outcome
          html: ''
        labelled_as_correct: false
        missing_prerequisite_skill_id: null
        param_changes: []
        refresher_exploration_id: null
      hints: []
      id: TextInput
      solution: null
    param_changes: []
states_schema_version: 23
tags: []
title: Title
""")

    YAML_CONTENT_V29 = ("""author_notes: ''
auto_tts_enabled: true
blurb: ''
category: Category
correctness_feedback_enabled: false
init_state_name: (untitled state)
language_code: en
objective: ''
param_changes: []
param_specs: {}
schema_version: 29
states:
  (untitled state):
    classifier_model_id: null
    content:
      content_id: content
      html: ''
    content_ids_to_audio_translations:
      content: {}
      default_outcome: {}
      feedback_1: {}
    interaction:
      answer_groups:
      - outcome:
          dest: END
          feedback:
            content_id: feedback_1
            html: <p>Correct!</p>
          labelled_as_correct: false
          missing_prerequisite_skill_id: null
          param_changes: []
          refresher_exploration_id: null
        rule_specs:
        - inputs:
            x: InputString
          rule_type: Equals
        tagged_misconception_id: null
        training_data: []
      confirmed_unclassified_answers: []
      customization_args:
        placeholder:
          value: ''
        rows:
          value: 1
      default_outcome:
        dest: (untitled state)
        feedback:
          content_id: default_outcome
          html: ''
        labelled_as_correct: false
        missing_prerequisite_skill_id: null
        param_changes: []
        refresher_exploration_id: null
      hints: []
      id: TextInput
      solution: null
    param_changes: []
  END:
    classifier_model_id: null
    content:
      content_id: content
      html: <p>Congratulations, you have finished!</p>
    content_ids_to_audio_translations:
      content: {}
    interaction:
      answer_groups: []
      confirmed_unclassified_answers: []
      customization_args:
        recommendedExplorationIds:
          value: []
      default_outcome: null
      hints: []
      id: EndExploration
      solution: null
    param_changes: []
  New state:
    classifier_model_id: null
    content:
      content_id: content
      html: ''
    content_ids_to_audio_translations:
      content: {}
      default_outcome: {}
    interaction:
      answer_groups: []
      confirmed_unclassified_answers: []
      customization_args:
        placeholder:
          value: ''
        rows:
          value: 1
      default_outcome:
        dest: END
        feedback:
          content_id: default_outcome
          html: ''
        labelled_as_correct: false
        missing_prerequisite_skill_id: null
        param_changes: []
        refresher_exploration_id: null
      hints: []
      id: TextInput
      solution: null
    param_changes: []
states_schema_version: 24
tags: []
title: Title
""")

    YAML_CONTENT_V30 = ("""author_notes: ''
auto_tts_enabled: true
blurb: ''
category: Category
correctness_feedback_enabled: false
init_state_name: (untitled state)
language_code: en
objective: ''
param_changes: []
param_specs: {}
schema_version: 30
states:
  (untitled state):
    classifier_model_id: null
    content:
      content_id: content
      html: ''
    content_ids_to_audio_translations:
      content: {}
      default_outcome: {}
      feedback_1: {}
    interaction:
      answer_groups:
      - outcome:
          dest: END
          feedback:
            content_id: feedback_1
            html: <p>Correct!</p>
          labelled_as_correct: false
          missing_prerequisite_skill_id: null
          param_changes: []
          refresher_exploration_id: null
        rule_specs:
        - inputs:
            x: InputString
          rule_type: Equals
        tagged_misconception_id: null
        training_data: []
      confirmed_unclassified_answers: []
      customization_args:
        placeholder:
          value: ''
        rows:
          value: 1
      default_outcome:
        dest: (untitled state)
        feedback:
          content_id: default_outcome
          html: ''
        labelled_as_correct: false
        missing_prerequisite_skill_id: null
        param_changes: []
        refresher_exploration_id: null
      hints: []
      id: TextInput
      solution: null
    param_changes: []
  END:
    classifier_model_id: null
    content:
      content_id: content
      html: <p>Congratulations, you have finished!</p>
    content_ids_to_audio_translations:
      content: {}
    interaction:
      answer_groups: []
      confirmed_unclassified_answers: []
      customization_args:
        recommendedExplorationIds:
          value: []
      default_outcome: null
      hints: []
      id: EndExploration
      solution: null
    param_changes: []
  New state:
    classifier_model_id: null
    content:
      content_id: content
      html: ''
    content_ids_to_audio_translations:
      content: {}
      default_outcome: {}
    interaction:
      answer_groups: []
      confirmed_unclassified_answers: []
      customization_args:
        placeholder:
          value: ''
        rows:
          value: 1
      default_outcome:
        dest: END
        feedback:
          content_id: default_outcome
          html: ''
        labelled_as_correct: false
        missing_prerequisite_skill_id: null
        param_changes: []
        refresher_exploration_id: null
      hints: []
      id: TextInput
      solution: null
    param_changes: []
states_schema_version: 25
tags: []
title: Title
""")

    YAML_CONTENT_V31 = ("""author_notes: ''
auto_tts_enabled: true
blurb: ''
category: Category
correctness_feedback_enabled: false
init_state_name: (untitled state)
language_code: en
objective: ''
param_changes: []
param_specs: {}
schema_version: 31
states:
  (untitled state):
    classifier_model_id: null
    content:
      content_id: content
      html: ''
    content_ids_to_audio_translations:
      content: {}
      default_outcome: {}
      feedback_1: {}
    interaction:
      answer_groups:
      - outcome:
          dest: END
          feedback:
            content_id: feedback_1
            html: <p>Correct!</p>
          labelled_as_correct: false
          missing_prerequisite_skill_id: null
          param_changes: []
          refresher_exploration_id: null
        rule_specs:
        - inputs:
            x: InputString
          rule_type: Equals
        tagged_misconception_id: null
        training_data: []
      confirmed_unclassified_answers: []
      customization_args:
        placeholder:
          value: ''
        rows:
          value: 1
      default_outcome:
        dest: (untitled state)
        feedback:
          content_id: default_outcome
          html: ''
        labelled_as_correct: false
        missing_prerequisite_skill_id: null
        param_changes: []
        refresher_exploration_id: null
      hints: []
      id: TextInput
      solution: null
    param_changes: []
  END:
    classifier_model_id: null
    content:
      content_id: content
      html: <p>Congratulations, you have finished!</p>
    content_ids_to_audio_translations:
      content: {}
    interaction:
      answer_groups: []
      confirmed_unclassified_answers: []
      customization_args:
        recommendedExplorationIds:
          value: []
      default_outcome: null
      hints: []
      id: EndExploration
      solution: null
    param_changes: []
  New state:
    classifier_model_id: null
    content:
      content_id: content
      html: ''
    content_ids_to_audio_translations:
      content: {}
      default_outcome: {}
    interaction:
      answer_groups: []
      confirmed_unclassified_answers: []
      customization_args:
        placeholder:
          value: ''
        rows:
          value: 1
      default_outcome:
        dest: END
        feedback:
          content_id: default_outcome
          html: ''
        labelled_as_correct: false
        missing_prerequisite_skill_id: null
        param_changes: []
        refresher_exploration_id: null
      hints: []
      id: TextInput
      solution: null
    param_changes: []
states_schema_version: 26
tags: []
title: Title
""")

    YAML_CONTENT_V32 = ("""author_notes: ''
auto_tts_enabled: true
blurb: ''
category: Category
correctness_feedback_enabled: false
init_state_name: (untitled state)
language_code: en
objective: ''
param_changes: []
param_specs: {}
schema_version: 32
states:
  (untitled state):
    classifier_model_id: null
    content:
      content_id: content
      html: ''
    content_ids_to_audio_translations:
      content: {}
      default_outcome: {}
      feedback_1: {}
    content_translations:
      content: {}
      default_outcome: {}
      feedback_1: {}
    interaction:
      answer_groups:
      - outcome:
          dest: END
          feedback:
            content_id: feedback_1
            html: <p>Correct!</p>
          labelled_as_correct: false
          missing_prerequisite_skill_id: null
          param_changes: []
          refresher_exploration_id: null
        rule_specs:
        - inputs:
            x: InputString
          rule_type: Equals
        tagged_misconception_id: null
        training_data: []
      confirmed_unclassified_answers: []
      customization_args:
        placeholder:
          value: ''
        rows:
          value: 1
      default_outcome:
        dest: (untitled state)
        feedback:
          content_id: default_outcome
          html: ''
        labelled_as_correct: false
        missing_prerequisite_skill_id: null
        param_changes: []
        refresher_exploration_id: null
      hints: []
      id: TextInput
      solution: null
    param_changes: []
  END:
    classifier_model_id: null
    content:
      content_id: content
      html: <p>Congratulations, you have finished!</p>
    content_ids_to_audio_translations:
      content: {}
    content_translations:
      content: {}
    interaction:
      answer_groups: []
      confirmed_unclassified_answers: []
      customization_args:
        recommendedExplorationIds:
          value: []
      default_outcome: null
      hints: []
      id: EndExploration
      solution: null
    param_changes: []
  New state:
    classifier_model_id: null
    content:
      content_id: content
      html: ''
    content_ids_to_audio_translations:
      content: {}
      default_outcome: {}
    content_translations:
      content: {}
      default_outcome: {}
    interaction:
      answer_groups: []
      confirmed_unclassified_answers: []
      customization_args:
        placeholder:
          value: ''
        rows:
          value: 1
      default_outcome:
        dest: END
        feedback:
          content_id: default_outcome
          html: ''
        labelled_as_correct: false
        missing_prerequisite_skill_id: null
        param_changes: []
        refresher_exploration_id: null
      hints: []
      id: TextInput
      solution: null
    param_changes: []
states_schema_version: 27
tags: []
title: Title
""")
    _LATEST_YAML_CONTENT = YAML_CONTENT_V32

    def test_load_from_v1(self):
        """Test direct loading from a v1 yaml file."""
        exploration = exp_domain.Exploration.from_untitled_yaml(
            'eid', 'Title', 'Category', self.YAML_CONTENT_V1)
        self.assertEqual(exploration.to_yaml(), self._LATEST_YAML_CONTENT)

    def test_load_from_v2(self):
        """Test direct loading from a v2 yaml file."""
        exploration = exp_domain.Exploration.from_untitled_yaml(
            'eid', 'Title', 'Category', self.YAML_CONTENT_V2)
        self.assertEqual(exploration.to_yaml(), self._LATEST_YAML_CONTENT)

    def test_load_from_v3(self):
        """Test direct loading from a v3 yaml file."""
        exploration = exp_domain.Exploration.from_untitled_yaml(
            'eid', 'Title', 'Category', self.YAML_CONTENT_V3)
        self.assertEqual(exploration.to_yaml(), self._LATEST_YAML_CONTENT)

    def test_load_from_v4(self):
        """Test direct loading from a v4 yaml file."""
        exploration = exp_domain.Exploration.from_untitled_yaml(
            'eid', 'Title', 'Category', self.YAML_CONTENT_V4)
        self.assertEqual(exploration.to_yaml(), self._LATEST_YAML_CONTENT)

    def test_load_from_v5(self):
        """Test direct loading from a v5 yaml file."""
        exploration = exp_domain.Exploration.from_untitled_yaml(
            'eid', 'Title', 'Category', self.YAML_CONTENT_V5)
        self.assertEqual(exploration.to_yaml(), self._LATEST_YAML_CONTENT)

    def test_load_from_v6(self):
        """Test direct loading from a v6 yaml file."""
        exploration = exp_domain.Exploration.from_untitled_yaml(
            'eid', 'Title', 'Category', self.YAML_CONTENT_V6)
        self.assertEqual(exploration.to_yaml(), self._LATEST_YAML_CONTENT)

    def test_load_from_v7(self):
        """Test direct loading from a v7 yaml file."""
        exploration = exp_domain.Exploration.from_untitled_yaml(
            'eid', 'Title', 'Category', self.YAML_CONTENT_V7)
        self.assertEqual(exploration.to_yaml(), self._LATEST_YAML_CONTENT)

    def test_load_from_v8(self):
        """Test direct loading from a v8 yaml file."""
        exploration = exp_domain.Exploration.from_untitled_yaml(
            'eid', 'Title', 'Category', self.YAML_CONTENT_V8)
        self.assertEqual(exploration.to_yaml(), self._LATEST_YAML_CONTENT)

    def test_load_from_v9(self):
        """Test direct loading from a v9 yaml file."""
        exploration = exp_domain.Exploration.from_untitled_yaml(
            'eid', 'Title', 'Category', self.YAML_CONTENT_V9)
        self.assertEqual(exploration.to_yaml(), self._LATEST_YAML_CONTENT)

    def test_load_from_v10(self):
        """Test direct loading from a v10 yaml file."""
        exploration = exp_domain.Exploration.from_yaml(
            'eid', self.YAML_CONTENT_V10)
        self.assertEqual(exploration.to_yaml(), self._LATEST_YAML_CONTENT)

    def test_load_from_v11(self):
        """Test direct loading from a v11 yaml file."""
        exploration = exp_domain.Exploration.from_yaml(
            'eid', self.YAML_CONTENT_V11)
        self.assertEqual(exploration.to_yaml(), self._LATEST_YAML_CONTENT)

    def test_load_from_v12(self):
        """Test direct loading from a v12 yaml file."""
        exploration = exp_domain.Exploration.from_yaml(
            'eid', self.YAML_CONTENT_V12)
        self.assertEqual(exploration.to_yaml(), self._LATEST_YAML_CONTENT)

    def test_load_from_v13(self):
        """Test direct loading from a v13 yaml file."""
        exploration = exp_domain.Exploration.from_yaml(
            'eid', self.YAML_CONTENT_V13)
        self.assertEqual(exploration.to_yaml(), self._LATEST_YAML_CONTENT)

    def test_load_from_v14(self):
        """Test direct loading from a v14 yaml file."""
        exploration = exp_domain.Exploration.from_yaml(
            'eid', self.YAML_CONTENT_V14)
        self.assertEqual(exploration.to_yaml(), self._LATEST_YAML_CONTENT)

    def test_load_from_v15(self):
        """Test direct loading from a v15 yaml file."""
        exploration = exp_domain.Exploration.from_yaml(
            'eid', self.YAML_CONTENT_V15)
        self.assertEqual(exploration.to_yaml(), self._LATEST_YAML_CONTENT)

    def test_load_from_v16(self):
        """Test direct loading from a v16 yaml file."""
        exploration = exp_domain.Exploration.from_yaml(
            'eid', self.YAML_CONTENT_V16)
        self.assertEqual(exploration.to_yaml(), self._LATEST_YAML_CONTENT)

    def test_load_from_v17(self):
        """Test direct loading from a v17 yaml file."""
        exploration = exp_domain.Exploration.from_yaml(
            'eid', self.YAML_CONTENT_V17)
        self.assertEqual(exploration.to_yaml(), self._LATEST_YAML_CONTENT)

    def test_load_from_v18(self):
        """Test direct loading from a v18 yaml file."""
        exploration = exp_domain.Exploration.from_yaml(
            'eid', self.YAML_CONTENT_V18)
        self.assertEqual(exploration.to_yaml(), self._LATEST_YAML_CONTENT)

    def test_load_from_v19(self):
        """Test direct loading from a v19 yaml file."""
        exploration = exp_domain.Exploration.from_yaml(
            'eid', self.YAML_CONTENT_V19)
        self.assertEqual(exploration.to_yaml(), self._LATEST_YAML_CONTENT)

    def test_load_from_v20(self):
        """Test direct loading from a v20 yaml file."""
        exploration = exp_domain.Exploration.from_yaml(
            'eid', self.YAML_CONTENT_V20)
        self.assertEqual(exploration.to_yaml(), self._LATEST_YAML_CONTENT)

    def test_load_from_v21(self):
        """Test direct loading from a v21 yaml file."""
        exploration = exp_domain.Exploration.from_yaml(
            'eid', self.YAML_CONTENT_V21)
        self.assertEqual(exploration.to_yaml(), self._LATEST_YAML_CONTENT)

    def test_load_from_v22(self):
        """Test direct loading from a v22 yaml file."""
        exploration = exp_domain.Exploration.from_yaml(
            'eid', self.YAML_CONTENT_V22)
        self.assertEqual(exploration.to_yaml(), self._LATEST_YAML_CONTENT)

    def test_load_from_v23(self):
        """Test direct loading from a v23 yaml file."""
        exploration = exp_domain.Exploration.from_yaml(
            'eid', self.YAML_CONTENT_V23)
        self.assertEqual(exploration.to_yaml(), self._LATEST_YAML_CONTENT)

    def test_load_from_v24(self):
        """Test direct loading from a v24 yaml file."""
        exploration = exp_domain.Exploration.from_yaml(
            'eid', self.YAML_CONTENT_V24)
        self.assertEqual(exploration.to_yaml(), self._LATEST_YAML_CONTENT)

    def test_load_from_v25(self):
        """Test direct loading from a v25 yaml file."""
        exploration = exp_domain.Exploration.from_yaml(
            'eid', self.YAML_CONTENT_V25)
        self.assertEqual(exploration.to_yaml(), self._LATEST_YAML_CONTENT)

    def test_load_from_v26(self):
        """Test direct loading from a v26 yaml file."""
        exploration = exp_domain.Exploration.from_yaml(
            'eid', self.YAML_CONTENT_V26)
        self.assertEqual(exploration.to_yaml(), self._LATEST_YAML_CONTENT)

    def test_load_from_v27(self):
        """Test direct loading from a v27 yaml file."""
        exploration = exp_domain.Exploration.from_yaml(
            'eid', self.YAML_CONTENT_V27)
        self.assertEqual(exploration.to_yaml(), self._LATEST_YAML_CONTENT)

    def test_load_from_v28(self):
        """Test direct loading from a v28 yaml file."""
        exploration = exp_domain.Exploration.from_yaml(
            'eid', self.YAML_CONTENT_V28)
        self.assertEqual(exploration.to_yaml(), self._LATEST_YAML_CONTENT)

    def test_load_from_v29(self):
        """Test direct loading from a v29 yaml file."""
        exploration = exp_domain.Exploration.from_yaml(
            'eid', self.YAML_CONTENT_V29)
        self.assertEqual(exploration.to_yaml(), self._LATEST_YAML_CONTENT)

    def test_load_from_v30(self):
        """Test direct loading from a v29 yaml file."""
        exploration = exp_domain.Exploration.from_yaml(
            'eid', self.YAML_CONTENT_V30)
        self.assertEqual(exploration.to_yaml(), self._LATEST_YAML_CONTENT)

    def test_load_from_v31(self):
        """Test direct loading from a v29 yaml file."""
        exploration = exp_domain.Exploration.from_yaml(
            'eid', self.YAML_CONTENT_V31)
        self.assertEqual(exploration.to_yaml(), self._LATEST_YAML_CONTENT)


class HTMLMigrationUnitTests(test_utils.GenericTestBase):
    """Test HTML migration."""

    YAML_CONTENT_V26_TEXTANGULAR = ("""author_notes: ''
auto_tts_enabled: true
blurb: ''
category: category
correctness_feedback_enabled: false
init_state_name: Introduction
language_code: en
objective: ''
param_changes: []
param_specs: {}
schema_version: 26
states:
  Introduction:
    classifier_model_id: null
    content:
      content_id: content
      html: ''
    content_ids_to_audio_translations:
      content: {}
      default_outcome: {}
    content_translations:
      content: {}
      default_outcome: {}
    interaction:
      answer_groups: []
      confirmed_unclassified_answers: []
      customization_args: {}
      default_outcome:
        dest: Introduction
        feedback:
          content_id: default_outcome
          html: ''
        labelled_as_correct: false
        missing_prerequisite_skill_id: null
        param_changes: []
        refresher_exploration_id: null
      hints: []
      id: null
      solution: null
    param_changes: []
  state1:
    classifier_model_id: null
    content:
      content_id: content
      html: <blockquote><p>Hello, this is state1</p></blockquote>
    content_ids_to_audio_translations:
      content: {}
      default_outcome: {}
      solution: {}
    content_translations:
      content: {}
      default_outcome: {}
      solution: {}
    interaction:
      answer_groups: []
      confirmed_unclassified_answers: []
      customization_args:
        placeholder:
          value: ''
        rows:
          value: 1
      default_outcome:
        dest: state2
        feedback:
          content_id: default_outcome
          html: Default <p>outcome</p> for state1
        labelled_as_correct: false
        missing_prerequisite_skill_id: null
        param_changes: []
        refresher_exploration_id: null
      hints: []
      id: TextInput
      solution:
        answer_is_exclusive: true
        correct_answer: Answer1
        explanation:
          content_id: solution
          html: This is <i>solution</i> for state1
    param_changes: []
  state2:
    classifier_model_id: null
    content:
      content_id: content
      html: <p>Hello, </p>this <i>is </i>state2
    content_ids_to_audio_translations:
      content: {}
      default_outcome: {}
      feedback_1: {}
      feedback_2: {}
      hint_1: {}
      hint_2: {}
    content_translations:
      content: {}
      default_outcome: {}
      feedback_1: {}
      feedback_2: {}
      hint_1: {}
      hint_2: {}
    interaction:
      answer_groups:
      - outcome:
          dest: state1
          feedback:
            content_id: feedback_1
            html: <div>Outcome1 for state2</div>
          labelled_as_correct: false
          missing_prerequisite_skill_id: null
          param_changes: []
          refresher_exploration_id: null
        rule_specs:
        - inputs:
            x: 0
          rule_type: Equals
        - inputs:
            x: 1
          rule_type: Equals
        tagged_misconception_id: null
        training_data: []
      - outcome:
          dest: state3
          feedback:
            content_id: feedback_2
            html: <pre>Outcome2 <br>for state2</pre>
          labelled_as_correct: false
          missing_prerequisite_skill_id: null
          param_changes: []
          refresher_exploration_id: null
        rule_specs:
        - inputs:
            x: 0
          rule_type: Equals
        tagged_misconception_id: null
        training_data: []
      confirmed_unclassified_answers: []
      customization_args:
        choices:
          value:
          - <p>This is </p>value1 <br>for MultipleChoice
          - This is value2<span> for <br>MultipleChoice</span>
      default_outcome:
        dest: state2
        feedback:
          content_id: default_outcome
          html: ''
        labelled_as_correct: false
        missing_prerequisite_skill_id: null
        param_changes: []
        refresher_exploration_id: null
      hints:
      - hint_content:
          content_id: hint_1
          html: <p>Hello, this is<div> html1<b> for </b></div>state2</p>
      - hint_content:
          content_id: hint_2
          html: Here is link 2 <oppia-noninteractive-link
                text-with-value="&amp;quot;discussion forum&amp;quot;"
                url-with-value="&amp;quot;https://groups.google.com/
                forum/?fromgroups#!forum/oppia&amp;quot;">
                </oppia-noninteractive-link>
      id: MultipleChoiceInput
      solution: null
    param_changes: []
  state3:
    classifier_model_id: null
    content:
      content_id: content
      html: <p>Hello, this is state3</p>
    content_ids_to_audio_translations:
      content: {}
      default_outcome: {}
      feedback_1: {}
    content_translations:
      content: {}
      default_outcome: {}
      feedback_1: {}
    interaction:
      answer_groups:
      - outcome:
          dest: state1
          feedback:
            content_id: feedback_1
            html: Here is the image1 <i><oppia-noninteractive-image
                filepath-with-value="&amp;quot;startBlue.png&amp;quot;">
                </oppia-noninteractive-image></i>Here is the image2
                <div><oppia-noninteractive-image filepath-with-value="&amp;quot;startBlue.png&amp;quot;">
                </oppia-noninteractive-image></div>
          labelled_as_correct: false
          missing_prerequisite_skill_id: null
          param_changes: []
          refresher_exploration_id: null
        rule_specs:
        - inputs:
            x:
            - This <span>is value1 for </span>ItemSelectionInput
          rule_type: Equals
        - inputs:
            x:
            - This is value3 for ItemSelectionInput
          rule_type: Equals
        tagged_misconception_id: null
        training_data: []
      confirmed_unclassified_answers: []
      customization_args:
        choices:
          value:
          - This <span>is value1 for </span>ItemSelection
          - This <code>is value2</code> for ItemSelection
          - This is value3 for ItemSelection
        maxAllowableSelectionCount:
          value: 1
        minAllowableSelectionCount:
          value: 1
      default_outcome:
        dest: state3
        feedback:
          content_id: default_outcome
          html: ''
        labelled_as_correct: false
        missing_prerequisite_skill_id: null
        param_changes: []
        refresher_exploration_id: null
      hints: []
      id: ItemSelectionInput
      solution: null
    param_changes: []
states_schema_version: 21
tags: []
title: title
""")

# pylint: disable=line-too-long
    YAML_CONTENT_V32_IMAGE_DIMENSIONS = ("""author_notes: ''
auto_tts_enabled: true
blurb: ''
category: category
correctness_feedback_enabled: false
init_state_name: Introduction
language_code: en
objective: ''
param_changes: []
param_specs: {}
schema_version: 32
states:
  Introduction:
    classifier_model_id: null
    content:
      content_id: content
      html: ''
    content_ids_to_audio_translations:
      content: {}
      default_outcome: {}
    content_translations:
      content: {}
      default_outcome: {}
    interaction:
      answer_groups: []
      confirmed_unclassified_answers: []
      customization_args: {}
      default_outcome:
        dest: Introduction
        feedback:
          content_id: default_outcome
          html: ''
        labelled_as_correct: false
        missing_prerequisite_skill_id: null
        param_changes: []
        refresher_exploration_id: null
      hints: []
      id: null
      solution: null
    param_changes: []
  state1:
    classifier_model_id: null
    content:
      content_id: content
      html: <blockquote><p>Hello, this is state1</p></blockquote>
    content_ids_to_audio_translations:
      content: {}
      default_outcome: {}
      solution: {}
    content_translations:
      content: {}
      default_outcome: {}
      solution: {}
    interaction:
      answer_groups: []
      confirmed_unclassified_answers: []
      customization_args:
        placeholder:
          value: ''
        rows:
          value: 1
      default_outcome:
        dest: state2
        feedback:
          content_id: default_outcome
          html: <p>Default </p><p>outcome</p><p> for state1</p>
        labelled_as_correct: false
        missing_prerequisite_skill_id: null
        param_changes: []
        refresher_exploration_id: null
      hints: []
      id: TextInput
      solution:
        answer_is_exclusive: true
        correct_answer: Answer1
        explanation:
          content_id: solution
          html: <p>This is <em>solution</em> for state1</p>
    param_changes: []
  state2:
    classifier_model_id: null
    content:
      content_id: content
      html: <p>Hello, </p><p>this <em>is </em>state2</p>
    content_ids_to_audio_translations:
      content: {}
      default_outcome: {}
      feedback_1: {}
      feedback_2: {}
      hint_1: {}
      hint_2: {}
    content_translations:
      content: {}
      default_outcome: {}
      feedback_1: {}
      feedback_2: {}
      hint_1: {}
      hint_2: {}
    interaction:
      answer_groups:
      - outcome:
          dest: state1
          feedback:
            content_id: feedback_1
            html: <p>Outcome1 for state2</p>
          labelled_as_correct: false
          missing_prerequisite_skill_id: null
          param_changes: []
          refresher_exploration_id: null
        rule_specs:
        - inputs:
            x: 0
          rule_type: Equals
        - inputs:
            x: 1
          rule_type: Equals
        tagged_misconception_id: null
        training_data: []
      - outcome:
          dest: state3
          feedback:
            content_id: feedback_2
            html: "<pre>Outcome2 \\nfor state2</pre>"
          labelled_as_correct: false
          missing_prerequisite_skill_id: null
          param_changes: []
          refresher_exploration_id: null
        rule_specs:
        - inputs:
            x: 0
          rule_type: Equals
        tagged_misconception_id: null
        training_data: []
      confirmed_unclassified_answers: []
      customization_args:
        choices:
          value:
          - <p>This is </p><p>value1 <br>for MultipleChoice</p>
          - <p>This is value2 for <br>MultipleChoice</p>
      default_outcome:
        dest: state2
        feedback:
          content_id: default_outcome
          html: ''
        labelled_as_correct: false
        missing_prerequisite_skill_id: null
        param_changes: []
        refresher_exploration_id: null
      hints:
      - hint_content:
          content_id: hint_1
          html: <p>Hello, this is</p><p> html1<strong> for </strong></p><p>state2</p>
      - hint_content:
          content_id: hint_2
          html: <p>Here is link 2 <oppia-noninteractive-link text-with-value="&amp;quot;discussion
            forum&amp;quot;" url-with-value="&amp;quot;https://groups.google.com/
            forum/?fromgroups#!forum/oppia&amp;quot;"> </oppia-noninteractive-link></p>
      id: MultipleChoiceInput
      solution: null
    param_changes: []
  state3:
    classifier_model_id: null
    content:
      content_id: content
      html: <p>Hello, this is state3</p>
    content_ids_to_audio_translations:
      content: {}
      default_outcome: {}
      feedback_1: {}
    content_translations:
      content: {}
      default_outcome: {}
      feedback_1: {}
    interaction:
      answer_groups:
      - outcome:
          dest: state1
          feedback:
            content_id: feedback_1
            html: <p>Here is the image1 </p><oppia-noninteractive-image caption-with-value="&amp;quot;&amp;quot;"
              filepath-with-value="&amp;quot;startBlue_height_490_width_120.png&amp;quot;">
              </oppia-noninteractive-image><p>Here is the image2 </p><oppia-noninteractive-image
              caption-with-value="&amp;quot;&amp;quot;" filepath-with-value="&amp;quot;startBlue_height_490_width_120.png&amp;quot;">
              </oppia-noninteractive-image>
          labelled_as_correct: false
          missing_prerequisite_skill_id: null
          param_changes: []
          refresher_exploration_id: null
        rule_specs:
        - inputs:
            x:
            - <p>This is value1 for ItemSelectionInput</p>
          rule_type: Equals
        - inputs:
            x:
            - <p>This is value3 for ItemSelectionInput</p>
          rule_type: Equals
        tagged_misconception_id: null
        training_data: []
      confirmed_unclassified_answers: []
      customization_args:
        choices:
          value:
          - <p>This is value1 for ItemSelection</p>
          - <p>This is value2 for ItemSelection</p>
          - <p>This is value3 for ItemSelection</p>
        maxAllowableSelectionCount:
          value: 1
        minAllowableSelectionCount:
          value: 1
      default_outcome:
        dest: state3
        feedback:
          content_id: default_outcome
          html: ''
        labelled_as_correct: false
        missing_prerequisite_skill_id: null
        param_changes: []
        refresher_exploration_id: null
      hints: []
      id: ItemSelectionInput
      solution: null
    param_changes: []
states_schema_version: 27
tags: []
title: title
""")

    YAML_CONTENT_V27_WITHOUT_IMAGE_CAPTION = ("""author_notes: ''
auto_tts_enabled: true
blurb: ''
category: Category
correctness_feedback_enabled: false
init_state_name: (untitled state)
language_code: en
objective: ''
param_changes: []
param_specs: {}
schema_version: 27
states:
  (untitled state):
    classifier_model_id: null
    content:
      content_id: content
      html: <p><oppia-noninteractive-image filepath-with-value="&amp;quot;random.png&amp;quot;"></oppia-noninteractive-image>Hello this
            is test case to check image tag inside p tag</p>
    content_ids_to_audio_translations:
      content: {}
      default_outcome: {}
      feedback_1: {}
    content_translations:
      content: {}
      default_outcome: {}
      feedback_1: {}
    interaction:
      answer_groups:
      - outcome:
          dest: END
          feedback:
            content_id: feedback_1
            html: <p>Correct!</p>
          labelled_as_correct: false
          missing_prerequisite_skill_id: null
          param_changes: []
          refresher_exploration_id: null
        rule_specs:
        - inputs:
            x: InputString
          rule_type: Equals
        tagged_misconception_id: null
        training_data: []
      confirmed_unclassified_answers: []
      customization_args:
        placeholder:
          value: ''
        rows:
          value: 1
      default_outcome:
        dest: (untitled state)
        feedback:
          content_id: default_outcome
          html: ''
        labelled_as_correct: false
        missing_prerequisite_skill_id: null
        param_changes: []
        refresher_exploration_id: null
      hints: []
      id: TextInput
      solution: null
    param_changes: []
  END:
    classifier_model_id: null
    content:
      content_id: content
      html: <p>Congratulations, you have finished!</p>
    content_ids_to_audio_translations:
      content: {}
    content_translations:
      content: {}
    interaction:
      answer_groups: []
      confirmed_unclassified_answers: []
      customization_args:
        recommendedExplorationIds:
          value: []
      default_outcome: null
      hints: []
      id: EndExploration
      solution: null
    param_changes: []
  New state:
    classifier_model_id: null
    content:
      content_id: content
      html: ''
    content_ids_to_audio_translations:
      content: {}
      default_outcome: {}
    content_translations:
      content: {}
      default_outcome: {}
    interaction:
      answer_groups: []
      confirmed_unclassified_answers: []
      customization_args:
        placeholder:
          value: ''
        rows:
          value: 1
      default_outcome:
        dest: END
        feedback:
          content_id: default_outcome
          html: ''
        labelled_as_correct: false
        missing_prerequisite_skill_id: null
        param_changes: []
        refresher_exploration_id: null
      hints: []
      id: TextInput
      solution: null
    param_changes: []
states_schema_version: 22
tags: []
title: Title
""")

    YAML_CONTENT_V32_WITH_IMAGE_CAPTION = ("""author_notes: ''
auto_tts_enabled: true
blurb: ''
category: Category
correctness_feedback_enabled: false
init_state_name: (untitled state)
language_code: en
objective: ''
param_changes: []
param_specs: {}
schema_version: 32
states:
  (untitled state):
    classifier_model_id: null
    content:
      content_id: content
      html: <oppia-noninteractive-image caption-with-value="&amp;quot;&amp;quot;"
        filepath-with-value="&amp;quot;random_height_490_width_120.png&amp;quot;"></oppia-noninteractive-image><p>Hello
        this is test case to check image tag inside p tag</p>
    content_ids_to_audio_translations:
      content: {}
      default_outcome: {}
      feedback_1: {}
    content_translations:
      content: {}
      default_outcome: {}
      feedback_1: {}
    interaction:
      answer_groups:
      - outcome:
          dest: END
          feedback:
            content_id: feedback_1
            html: <p>Correct!</p>
          labelled_as_correct: false
          missing_prerequisite_skill_id: null
          param_changes: []
          refresher_exploration_id: null
        rule_specs:
        - inputs:
            x: InputString
          rule_type: Equals
        tagged_misconception_id: null
        training_data: []
      confirmed_unclassified_answers: []
      customization_args:
        placeholder:
          value: ''
        rows:
          value: 1
      default_outcome:
        dest: (untitled state)
        feedback:
          content_id: default_outcome
          html: ''
        labelled_as_correct: false
        missing_prerequisite_skill_id: null
        param_changes: []
        refresher_exploration_id: null
      hints: []
      id: TextInput
      solution: null
    param_changes: []
  END:
    classifier_model_id: null
    content:
      content_id: content
      html: <p>Congratulations, you have finished!</p>
    content_ids_to_audio_translations:
      content: {}
    content_translations:
      content: {}
    interaction:
      answer_groups: []
      confirmed_unclassified_answers: []
      customization_args:
        recommendedExplorationIds:
          value: []
      default_outcome: null
      hints: []
      id: EndExploration
      solution: null
    param_changes: []
  New state:
    classifier_model_id: null
    content:
      content_id: content
      html: ''
    content_ids_to_audio_translations:
      content: {}
      default_outcome: {}
    content_translations:
      content: {}
      default_outcome: {}
    interaction:
      answer_groups: []
      confirmed_unclassified_answers: []
      customization_args:
        placeholder:
          value: ''
        rows:
          value: 1
      default_outcome:
        dest: END
        feedback:
          content_id: default_outcome
          html: ''
        labelled_as_correct: false
        missing_prerequisite_skill_id: null
        param_changes: []
        refresher_exploration_id: null
      hints: []
      id: TextInput
      solution: null
    param_changes: []
states_schema_version: 27
tags: []
title: Title
""")

# pylint: enable=line-too-long


    def test_load_from_v26_textangular(self):
        """Test direct loading from a v26 yaml file."""
        with self.swap(
            html_validation_service, 'get_filename_with_dimensions',
            mock_get_filename_with_dimensions):

            exploration = exp_domain.Exploration.from_yaml(
                'eid', self.YAML_CONTENT_V26_TEXTANGULAR)
        self.assertEqual(
            exploration.to_yaml(), self.YAML_CONTENT_V32_IMAGE_DIMENSIONS)

    def test_load_from_v27_without_image_caption(self):
        """Test direct loading from a v27 yaml file."""
        with self.swap(
            html_validation_service, 'get_filename_with_dimensions',
            mock_get_filename_with_dimensions):

            exploration = exp_domain.Exploration.from_yaml(
                'eid', self.YAML_CONTENT_V27_WITHOUT_IMAGE_CAPTION)
        self.assertEqual(
            exploration.to_yaml(), self.YAML_CONTENT_V32_WITH_IMAGE_CAPTION)


class ConversionUnitTests(test_utils.GenericTestBase):
    """Test conversion methods."""

    def test_convert_exploration_to_player_dict(self):
        exp_title = 'Title'
        second_state_name = 'first state'

        exploration = exp_domain.Exploration.create_default_exploration(
            'eid', title=exp_title, category='Category')
        exploration.add_states([second_state_name])

        def _get_default_state_dict(content_str, dest_name):
            """Gets the default state dict of the exploration."""
            return {
                'classifier_model_id': None,
                'content': {
                    'content_id': 'content',
                    'html': content_str,
                },
                'content_ids_to_audio_translations': {
                    'content': {},
                    'default_outcome': {}
                },
                'content_translations': {
                    'content': {},
                    'default_outcome': {}
                },
                'interaction': {
                    'answer_groups': [],
                    'confirmed_unclassified_answers': [],
                    'customization_args': {},
                    'default_outcome': {
                        'dest': dest_name,
                        'feedback': {
                            'content_id': feconf.DEFAULT_OUTCOME_CONTENT_ID,
                            'html': ''
                        },
                        'labelled_as_correct': False,
                        'param_changes': [],
                        'refresher_exploration_id': None,
                        'missing_prerequisite_skill_id': None
                    },
                    'hints': [],
                    'id': None,
                    'solution': None,
                },
                'param_changes': [],
            }

        self.assertEqual(exploration.to_player_dict(), {
            'init_state_name': feconf.DEFAULT_INIT_STATE_NAME,
            'title': exp_title,
            'states': {
                feconf.DEFAULT_INIT_STATE_NAME: _get_default_state_dict(
                    feconf.DEFAULT_INIT_STATE_CONTENT_STR,
                    feconf.DEFAULT_INIT_STATE_NAME),
                second_state_name: _get_default_state_dict(
                    '', second_state_name),
            },
            'param_changes': [],
            'param_specs': {},
            'language_code': 'en',
            'correctness_feedback_enabled': False,
        })


class StateOperationsUnitTests(test_utils.GenericTestBase):
    """Test methods operating on states."""

    def test_delete_state(self):
        """Test deletion of states."""
        exploration = exp_domain.Exploration.create_default_exploration('eid')
        exploration.add_states(['first state'])

        with self.assertRaisesRegexp(
            ValueError, 'Cannot delete initial state'
            ):
            exploration.delete_state(exploration.init_state_name)

        exploration.add_states(['second state'])
        exploration.delete_state('second state')

        with self.assertRaisesRegexp(ValueError, 'fake state does not exist'):
            exploration.delete_state('fake state')


class StateIdMappingTests(test_utils.GenericTestBase):
    """Tests for StateIdMapping domain class."""

    EXP_ID = 'eid'

    EXPLORATION_CONTENT_1 = ("""default_skin: conversation_v1
param_changes: []
param_specs: {}
schema_version: 1
states:
- content:
  - type: text
    value: ''
  name: (untitled state)
  param_changes: []
  widget:
    customization_args: {}
    handlers:
    - name: submit
      rule_specs:
      - definition:
          inputs:
            x: InputString
          name: Equals
          rule_type: atomic
        dest: END
        feedback:
          - Correct!
        param_changes: []
      - definition:
          rule_type: default
        dest: (untitled state)
        feedback: []
        param_changes: []
    sticky: false
    widget_id: TextInput
- content:
  - type: text
    value: ''
  name: New state
  param_changes: []
  widget:
    customization_args: {}
    handlers:
    - name: submit
      rule_specs:
      - definition:
          rule_type: default
        dest: END
        feedback: []
        param_changes: []
    sticky: false
    widget_id: TextInput
""")

    EXPLORATION_CONTENT_2 = ("""default_skin: conversation_v1
param_changes: []
param_specs: {}
schema_version: 1
states:
- content:
  - type: text
    value: ''
  name: (untitled state)
  param_changes: []
  widget:
    customization_args: {}
    handlers:
    - name: submit
      rule_specs:
      - definition:
          inputs:
            x: InputString
          name: Equals
          rule_type: atomic
        dest: New state
        feedback:
          - Correct!
        param_changes: []
      - definition:
          rule_type: default
        dest: (untitled state)
        feedback: []
        param_changes: []
    sticky: false
    widget_id: TextInput
- content:
  - type: text
    value: ''
  name: New state
  param_changes: []
  widget:
    customization_args: {}
    handlers:
    - name: submit
      rule_specs:
      - definition:
          rule_type: default
        dest: New state
        feedback: []
        param_changes: []
    sticky: false
    widget_id: TextInput
""")

    def setUp(self):
        """Initialize owner and store default exploration before each
        test case.
        """
        super(StateIdMappingTests, self).setUp()
        self.signup(self.OWNER_EMAIL, self.OWNER_USERNAME)
        self.owner_id = self.get_user_id_from_email(self.OWNER_EMAIL)

        # Create a default exploration.
        self.exploration = self.save_new_valid_exploration(
            self.EXP_ID, self.owner_id)

        self.mapping = exp_services.get_state_id_mapping(
            self.EXP_ID, self.exploration.version)

    def test_that_correct_mapping_is_stored_for_new_exp(self):
        """Test that initial state id mapping is correct."""
        expected_mapping = {
            self.exploration.init_state_name: 0
        }

        self.assertEqual(self.mapping.exploration_id, self.EXP_ID)
        self.assertEqual(self.mapping.exploration_version, 1)
        self.assertEqual(
            self.mapping.largest_state_id_used, 0)
        self.assertDictEqual(self.mapping.state_names_to_ids, expected_mapping)

    def test_that_mapping_remains_same_when_exp_params_changes(self):
        """Test that state id mapping is unchanged when exploration params are
        changed.
        """
        exp_services.update_exploration(
            self.owner_id, self.EXP_ID, [exp_domain.ExplorationChange({
                'cmd': 'edit_exploration_property',
                'property_name': 'title',
                'new_value': 'New title'
            })], 'Changes.')

        new_exploration = exp_services.get_exploration_by_id(self.EXP_ID)
        new_mapping = exp_services.get_state_id_mapping(
            self.EXP_ID, new_exploration.version)

        expected_mapping = {
            new_exploration.init_state_name: 0
        }
        self.assertEqual(
            new_mapping.exploration_version, new_exploration.version)
        self.assertDictEqual(new_mapping.state_names_to_ids, expected_mapping)
        self.assertEqual(new_mapping.largest_state_id_used, 0)

    def test_that_mapping_is_correct_when_new_state_is_added(self):
        """Test that new state id is added in state id mapping when new state is
        added in exploration.
        """
        exp_services.update_exploration(
            self.owner_id, self.EXP_ID, [exp_domain.ExplorationChange({
                'cmd': exp_domain.CMD_ADD_STATE,
                'state_name': 'new state',
            })], 'Add state name')

        new_exploration = exp_services.get_exploration_by_id(self.EXP_ID)
        new_mapping = exp_services.get_state_id_mapping(
            self.EXP_ID, new_exploration.version)

        expected_mapping = {
            new_exploration.init_state_name: 0,
            'new state': 1
        }
        self.assertEqual(
            new_mapping.exploration_version, new_exploration.version)
        self.assertDictEqual(new_mapping.state_names_to_ids, expected_mapping)
        self.assertEqual(new_mapping.largest_state_id_used, 1)

    def test_that_mapping_is_correct_when_old_state_is_deleted(self):
        """Test that state id is removed from state id mapping when the
        state is removed from exploration.
        """
        exp_services.update_exploration(
            self.owner_id, self.EXP_ID, [exp_domain.ExplorationChange({
                'cmd': exp_domain.CMD_ADD_STATE,
                'state_name': 'new state',
            })], 'Add state name')

        exp_services.update_exploration(
            self.owner_id, self.EXP_ID, [exp_domain.ExplorationChange({
                'cmd': exp_domain.CMD_DELETE_STATE,
                'state_name': 'new state',
            })], 'delete state')

        new_exploration = exp_services.get_exploration_by_id(self.EXP_ID)
        new_mapping = exp_services.get_state_id_mapping(
            self.EXP_ID, new_exploration.version)

        expected_mapping = {
            new_exploration.init_state_name: 0
        }
        self.assertEqual(
            new_mapping.exploration_version, new_exploration.version)
        self.assertDictEqual(new_mapping.state_names_to_ids, expected_mapping)
        self.assertEqual(new_mapping.largest_state_id_used, 1)

    def test_that_mapping_remains_when_state_is_renamed(self):
        """Test that state id mapping is changed accordingly when a state
        is renamed in exploration.
        """
        exp_services.update_exploration(
            self.owner_id, self.EXP_ID, [exp_domain.ExplorationChange({
                'cmd': exp_domain.CMD_ADD_STATE,
                'state_name': 'new state',
            })], 'Add state name')

        exp_services.update_exploration(
            self.owner_id, self.EXP_ID, [exp_domain.ExplorationChange({
                'cmd': exp_domain.CMD_RENAME_STATE,
                'old_state_name': 'new state',
                'new_state_name': 'state',
            })], 'Change state name')

        new_exploration = exp_services.get_exploration_by_id(self.EXP_ID)
        new_mapping = exp_services.get_state_id_mapping(
            self.EXP_ID, new_exploration.version)

        expected_mapping = {
            new_exploration.init_state_name: 0,
            'state': 1
        }
        self.assertEqual(
            new_mapping.exploration_version, new_exploration.version)
        self.assertDictEqual(new_mapping.state_names_to_ids, expected_mapping)
        self.assertEqual(new_mapping.largest_state_id_used, 1)

    def test_that_mapping_is_changed_when_interaction_id_is_changed(self):
        """Test that state id mapping is changed accordingly when interaction
        id of state is changed.
        """
        exp_services.update_exploration(
            self.owner_id, self.EXP_ID, [exp_domain.ExplorationChange({
                'cmd': exp_domain.CMD_EDIT_STATE_PROPERTY,
                'state_name': self.exploration.init_state_name,
                'property_name': exp_domain.STATE_PROPERTY_INTERACTION_ID,
                'new_value': 'MultipleChoiceInput'
            })], 'Update interaction.')

        new_exploration = exp_services.get_exploration_by_id(self.EXP_ID)
        new_mapping = exp_services.get_state_id_mapping(
            self.EXP_ID, new_exploration.version)

        expected_mapping = {
            new_exploration.init_state_name: 1,
        }

        self.assertEqual(
            new_mapping.exploration_version, new_exploration.version)
        self.assertDictEqual(new_mapping.state_names_to_ids, expected_mapping)
        self.assertEqual(new_mapping.largest_state_id_used, 1)

    def test_that_mapping_is_correct_for_series_of_changes(self):
        """Test that state id mapping is changed accordingly for series
        of add, rename, remove and update state changes.
        """
        exp_services.update_exploration(
            self.owner_id, self.EXP_ID, [exp_domain.ExplorationChange({
                'cmd': exp_domain.CMD_ADD_STATE,
                'state_name': 'new state',
            }), exp_domain.ExplorationChange({
                'cmd': exp_domain.CMD_RENAME_STATE,
                'old_state_name': 'new state',
                'new_state_name': 'state'
            }), exp_domain.ExplorationChange({
                'cmd': exp_domain.CMD_ADD_STATE,
                'state_name': 'extra state'
            }), exp_domain.ExplorationChange({
                'cmd': exp_domain.CMD_EDIT_STATE_PROPERTY,
                'state_name': 'state',
                'property_name': exp_domain.STATE_PROPERTY_INTERACTION_ID,
                'new_value': 'MultipleChoiceInput'
            }), exp_domain.ExplorationChange({
                'cmd': exp_domain.CMD_EDIT_STATE_PROPERTY,
                'state_name': 'extra state',
                'property_name': exp_domain.STATE_PROPERTY_INTERACTION_ID,
                'new_value': 'TextInput'
            }), exp_domain.ExplorationChange({
                'cmd': exp_domain.CMD_ADD_STATE,
                'state_name': 'new state',
            }), exp_domain.ExplorationChange({
                'cmd': exp_domain.CMD_EDIT_STATE_PROPERTY,
                'state_name': 'new state',
                'property_name': exp_domain.STATE_PROPERTY_INTERACTION_ID,
                'new_value': 'TextInput'
            })], 'Heavy changes')

        new_exploration = exp_services.get_exploration_by_id(self.EXP_ID)
        new_mapping = exp_services.get_state_id_mapping(
            self.EXP_ID, new_exploration.version)

        expected_mapping = {
            new_exploration.init_state_name: 0,
            'extra state': 1,
            'new state': 2,
            'state': 3,
        }
        self.assertEqual(
            new_mapping.exploration_version, new_exploration.version)
        self.assertDictEqual(new_mapping.state_names_to_ids, expected_mapping)
        self.assertEqual(new_mapping.largest_state_id_used, 3)

        exp_services.update_exploration(
            self.owner_id, self.EXP_ID, [exp_domain.ExplorationChange({
                'cmd': exp_domain.CMD_DELETE_STATE,
                'state_name': 'state',
            }), exp_domain.ExplorationChange({
                'cmd': exp_domain.CMD_RENAME_STATE,
                'old_state_name': 'extra state',
                'new_state_name': 'state'
            }), exp_domain.ExplorationChange({
                'cmd': exp_domain.CMD_EDIT_STATE_PROPERTY,
                'state_name': 'state',
                'property_name': exp_domain.STATE_PROPERTY_INTERACTION_ID,
                'new_value': 'MultipleChoiceInput'
            }), exp_domain.ExplorationChange({
                'cmd': exp_domain.CMD_ADD_STATE,
                'state_name': 'extra state'
            }), exp_domain.ExplorationChange({
                'cmd': exp_domain.CMD_EDIT_STATE_PROPERTY,
                'state_name': 'extra state',
                'property_name': exp_domain.STATE_PROPERTY_INTERACTION_ID,
                'new_value': 'TextInput'
            }), exp_domain.ExplorationChange({
                'cmd': exp_domain.CMD_RENAME_STATE,
                'old_state_name': 'new state',
                'new_state_name': 'other state'
            })], 'Heavy changes 2')

        new_exploration = exp_services.get_exploration_by_id(self.EXP_ID)
        new_mapping = exp_services.get_state_id_mapping(
            self.EXP_ID, new_exploration.version)

        expected_mapping = {
            new_exploration.init_state_name: 0,
            'other state': 2,
            'extra state': 4,
            'state': 5
        }
        self.assertEqual(
            new_mapping.exploration_version, new_exploration.version)
        self.assertDictEqual(new_mapping.state_names_to_ids, expected_mapping)
        self.assertEqual(new_mapping.largest_state_id_used, 5)

    def test_correct_mapping_is_generated_for_exp_with_old_states_schema(self):
        """Test that correct state id mapping is generated for explorations
        having old states schema version.
        """

        # Make sure that END is present in generated state id mapping if
        # exploration contains rules which have END as their destination state
        # but exploration itself does not have END state.
        exploration = exp_domain.Exploration.from_untitled_yaml(
            self.EXP_ID, 'Title', 'Category', self.EXPLORATION_CONTENT_1)
        expected_mapping = {
            '(untitled state)': 0,
            'New state': 1,
            'END': 2
        }
        state_id_map = (
            exp_domain.StateIdMapping.create_mapping_for_new_exploration(
                exploration))
        self.assertDictEqual(state_id_map.state_names_to_ids, expected_mapping)
        self.assertEqual(state_id_map.largest_state_id_used, 2)

    def test_mapping_for_exp_with_no_end_reference(self):
        """Test that correct mapping is generated when old exploration has
        END state references but new exploration does not have END
        references.
        """

        old_exploration = exp_domain.Exploration.from_untitled_yaml(
            self.EXP_ID, 'Title', 'Category', self.EXPLORATION_CONTENT_1)
        state_id_map = (
            exp_domain.StateIdMapping.create_mapping_for_new_exploration(
                old_exploration))

        # Make sure that END is not present in generated state id mapping, even
        # though END state may be present in state id mapping of previous
        # version, if exploration does not contain any rule which has END
        # as its destination state.
        new_exploration = exp_domain.Exploration.from_untitled_yaml(
            self.EXP_ID, 'Title', 'Category', self.EXPLORATION_CONTENT_2)
        expected_mapping = {
            '(untitled state)': 0,
            'New state': 1
        }
        state_id_map = state_id_map.create_mapping_for_new_version(
            old_exploration, new_exploration, [])
        self.assertDictEqual(
            state_id_map.state_names_to_ids, expected_mapping)
        self.assertEqual(state_id_map.largest_state_id_used, 2)

    def test_mapping_for_exploration_with_end_references(self):
        """Test that correct mapping is generated when old exploration does not
        have END state reference but new exploration does.
        """

        old_exploration = exp_domain.Exploration.from_untitled_yaml(
            self.EXP_ID, 'Title', 'Category', self.EXPLORATION_CONTENT_2)
        state_id_map = (
            exp_domain.StateIdMapping.create_mapping_for_new_exploration(
                old_exploration))

        # Make sure that END is not present in generated state id mapping, even
        # though END state may be present in state id mapping of previous
        # version, if exploration does not contain any rule which has END
        # as its destination state.
        new_exploration = exp_domain.Exploration.from_untitled_yaml(
            self.EXP_ID, 'Title', 'Category', self.EXPLORATION_CONTENT_1)
        expected_mapping = {
            '(untitled state)': 0,
            'New state': 1,
            'END': 2
        }
        state_id_map = state_id_map.create_mapping_for_new_version(
            old_exploration, new_exploration, [])
        self.assertDictEqual(
            state_id_map.state_names_to_ids, expected_mapping)
        self.assertEqual(state_id_map.largest_state_id_used, 2)

    def test_validation(self):
        """Test validation checks for state id mapping domain object."""

        state_names_to_ids = {
            'first': 0,
            'second': 0
        }
        largest_state_id_used = 0
        state_id_mapping = exp_domain.StateIdMapping(
            'exp_id', 0, state_names_to_ids, largest_state_id_used)
        with self.assertRaisesRegexp(
            Exception, 'Assigned state ids should be unique.'):
            state_id_mapping.validate()

        state_names_to_ids = {
            'first': 0,
            'second': 1
        }
        largest_state_id_used = 0
        state_id_mapping = exp_domain.StateIdMapping(
            'exp_id', 0, state_names_to_ids, largest_state_id_used)
        with self.assertRaisesRegexp(
            Exception,
            'Assigned state ids should be smaller than last state id used.'):
            state_id_mapping.validate()

        state_names_to_ids = {
            'first': 0,
            'second': None
        }
        largest_state_id_used = 0
        state_id_mapping = exp_domain.StateIdMapping(
            'exp_id', 0, state_names_to_ids, largest_state_id_used)
        with self.assertRaisesRegexp(
            Exception, 'Assigned state ids should be integer values'):
            state_id_mapping.validate()


class HtmlCollectionTests(test_utils.GenericTestBase):
    """Test method to obtain all html strings."""

    def test_all_html_strings_are_collected(self):

        exploration = exp_domain.Exploration.create_default_exploration(
            'eid', title='title', category='category')
        exploration.add_states(['state1', 'state2', 'state3'])
        state1 = exploration.states['state1']
        state2 = exploration.states['state2']
        state3 = exploration.states['state3']
        content1_dict = {
            'content_id': 'content',
            'html': '<blockquote>Hello, this is state1</blockquote>'
        }
        content2_dict = {
            'content_id': 'content',
            'html': '<pre>Hello, this is state2</pre>'
        }
        content3_dict = {
            'content_id': 'content',
            'html': '<p>Hello, this is state3</p>'
        }
        state1.update_content(content1_dict)
        state2.update_content(content2_dict)
        state3.update_content(content3_dict)

        state1.update_interaction_id('TextInput')
        state2.update_interaction_id('MultipleChoiceInput')
        state3.update_interaction_id('ItemSelectionInput')

        customization_args_dict1 = {
            'placeholder': {'value': ''},
            'rows': {'value': 1}
        }
        customization_args_dict2 = {
            'choices': {'value': [
                '<p>This is value1 for MultipleChoice</p>',
                '<p>This is value2 for MultipleChoice</p>'
            ]}
        }
        customization_args_dict3 = {
            'choices': {'value': [
                '<p>This is value1 for ItemSelection</p>',
                '<p>This is value2 for ItemSelection</p>',
                '<p>This is value3 for ItemSelection</p>'
            ]}
        }
        state1.update_interaction_customization_args(customization_args_dict1)
        state2.update_interaction_customization_args(customization_args_dict2)
        state3.update_interaction_customization_args(customization_args_dict3)

        default_outcome_dict1 = {
            'dest': 'state2',
            'feedback': {
                'content_id': 'default_outcome',
                'html': '<p>Default outcome for state1</p>'
            },
            'param_changes': [],
            'labelled_as_correct': False,
            'refresher_exploration_id': None,
            'missing_prerequisite_skill_id': None
        }
        state1.update_interaction_default_outcome(default_outcome_dict1)

        hint_list2 = [{
            'hint_content': {
                'content_id': 'hint_1',
                'html': '<p>Hello, this is html1 for state2</p>'
            }
        }, {
            'hint_content': {
                'content_id': 'hint_2',
                'html': '<p>Hello, this is html2 for state2</p>'
            }
        }]
        state2.update_interaction_hints(hint_list2)

        solution_dict1 = {
            'interaction_id': '',
            'answer_is_exclusive': True,
            'correct_answer': 'Answer1',
            'explanation': {
                'content_id': 'solution',
                'html': '<p>This is solution for state1</p>'
            }
        }

        state1.update_interaction_solution(solution_dict1)

        answer_group_list2 = [{
            'rule_specs': [{
                'rule_type': 'Equals',
                'inputs': {'x': 0}
            }, {
                'rule_type': 'Equals',
                'inputs': {'x': 1}
            }],
            'outcome': {
                'dest': 'state1',
                'feedback': {
                    'content_id': 'feedback_1',
                    'html': '<p>Outcome1 for state2</p>'
                },
                'param_changes': [],
                'labelled_as_correct': False,
                'refresher_exploration_id': None,
                'missing_prerequisite_skill_id': None
            },
            'training_data': [],
            'tagged_misconception_id': None
        }, {
            'rule_specs': [{
                'rule_type': 'Equals',
                'inputs': {'x': 0}
            }],
            'outcome': {
                'dest': 'state3',
                'feedback': {
                    'content_id': 'feedback_2',
                    'html': '<p>Outcome2 for state2</p>'
                },
                'param_changes': [],
                'labelled_as_correct': False,
                'refresher_exploration_id': None,
                'missing_prerequisite_skill_id': None
            },
            'training_data': [],
            'tagged_misconception_id': None
        }]
        answer_group_list3 = [{
            'rule_specs': [{
                'rule_type': 'Equals',
                'inputs': {'x': [
                    '<p>This is value1 for ItemSelectionInput</p>'
                ]}
            }, {
                'rule_type': 'Equals',
                'inputs': {'x': [
                    '<p>This is value3 for ItemSelectionInput</p>'
                ]}
            }],
            'outcome': {
                'dest': 'state1',
                'feedback': {
                    'content_id': 'feedback_1',
                    'html': '<p>Outcome for state3</p>'
                },
                'param_changes': [],
                'labelled_as_correct': False,
                'refresher_exploration_id': None,
                'missing_prerequisite_skill_id': None
            },
            'training_data': [],
            'tagged_misconception_id': None
        }]
        state2.update_interaction_answer_groups(answer_group_list2)
        state3.update_interaction_answer_groups(answer_group_list3)

        expected_html_list = [
            '',
            '',
            '<pre>Hello, this is state2</pre>',
            '<p>Outcome1 for state2</p>',
            '<p>Outcome2 for state2</p>',
            '',
            '<p>Hello, this is html1 for state2</p>',
            '<p>Hello, this is html2 for state2</p>',
            '<p>This is value1 for MultipleChoice</p>',
            '<p>This is value2 for MultipleChoice</p>',
            '<blockquote>Hello, this is state1</blockquote>',
            '<p>Default outcome for state1</p>',
            '<p>This is solution for state1</p>',
            '<p>Hello, this is state3</p>',
            '<p>Outcome for state3</p>',
            '<p>This is value1 for ItemSelectionInput</p>',
            '<p>This is value3 for ItemSelectionInput</p>',
            '',
            '<p>This is value1 for ItemSelection</p>',
            '<p>This is value2 for ItemSelection</p>',
            '<p>This is value3 for ItemSelection</p>'
        ]

        actual_outcome_list = exploration.get_all_html_content_strings()

        self.assertEqual(actual_outcome_list, expected_html_list)<|MERGE_RESOLUTION|>--- conflicted
+++ resolved
@@ -595,14 +595,8 @@
         })
         init_state.update_interaction_hints(hints_list)
 
-<<<<<<< HEAD
-        # Removing content id directly from content_ids_to_audio_translation for
-        # testing validation error.
-        init_state.content_ids_to_audio_translations.pop('hint_1')
-=======
         # Changing content id directly for testing validation error.
         init_state.interaction.hints[0].hint_content.content_id = 'hint_2'
->>>>>>> 06f91edb
 
         self._assert_validation_error(
             exploration,
@@ -612,9 +606,6 @@
 
         # Undo above changes.
         init_state.interaction.hints[0].hint_content.content_id = 'hint_1'
-
-        # Undo above changes.
-        init_state.content_ids_to_audio_translations['hint_1'] = {}
 
         hints_list.append({
             'hint_content': {
