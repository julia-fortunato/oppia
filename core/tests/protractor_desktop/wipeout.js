// Copyright 2020 The Oppia Authors. All Rights Reserved.
//
// Licensed under the Apache License, Version 2.0 (the "License");
// you may not use this file except in compliance with the License.
// You may obtain a copy of the License at
//
//      http://www.apache.org/licenses/LICENSE-2.0
//
// Unless required by applicable law or agreed to in writing, software
// distributed under the License is distributed on an "AS-IS" BASIS,
// WITHOUT WARRANTIES OR CONDITIONS OF ANY KIND, either express or implied.
// See the License for the specific language governing permissions and
// limitations under the License.

/**
 * @fileoverview End-to-end tests for wipeout.
 */

var general = require('../protractor_utils/general.js');
var users = require('../protractor_utils/users.js');
var waitFor = require('../protractor_utils/waitFor.js');
var workflow = require('../protractor_utils/workflow.js');
var waitFor = require('../protractor_utils/waitFor.js');

var DeleteAccountPage = require('../protractor_utils/DeleteAccountPage.js');
var ExplorationEditorPage = require(
  '../protractor_utils/ExplorationEditorPage.js');
var pendingAccountDeletionHeading =
  element(by.css('.protractor-pending-account-deletion'));

describe('When account is deleted it', function() {
  var EXPLORATION_TITLE = 'Exploration';
  var EXPLORATION_OBJECTIVE = 'To explore something';
  var EXPLORATION_CATEGORY = 'Algorithms';
  var deleteAccountPage = null;
  var explorationEditorPage = null;
  var explorationEditorSettingsTab = null;
  var expectedConsoleErrors = null;

  beforeEach(function() {
    deleteAccountPage = new DeleteAccountPage.DeleteAccountPage();
    explorationEditorPage = new ExplorationEditorPage.ExplorationEditorPage();
    explorationEditorSettingsTab = explorationEditorPage.getSettingsTab();
    expectedConsoleErrors = [
      // NOTE: Wipeout disables the Firebase account of users. When we try to
      // login to a disabled user, the Firebase SDK emits an error log. We
      // cannot suppress the error without patching the library, so instead we
      // just ignore it here.
      'The user account has been disabled by an administrator',
    ];
  });

  it('should request account deletion', async function() {
    await users.createAndLoginUser('user1@delete.com', 'userToDelete1');
    await deleteAccountPage.get();
    await deleteAccountPage.requestAccountDeletion('userToDelete1');
<<<<<<< HEAD
    await waitFor.urlRedirection(
      'http://localhost:9001/pending-account-deletion');

    await users.login('user1@delete.com');
    await waitFor.urlRedirection(
=======
    await waitFor.visibilityOf(
      pendingAccountDeletionHeading,
      'Pending Account Deletion Page takes too long to appear');
    expect(await browser.getCurrentUrl()).toEqual(
      'http://localhost:9001/pending-account-deletion');

    await users.login('user1@delete.com');
    await waitFor.visibilityOf(
      pendingAccountDeletionHeading,
      'Pending Account Deletion Page takes too long to appear');
    expect(await browser.getCurrentUrl()).toEqual(
>>>>>>> fc06dc29
      'http://localhost:9001/pending-account-deletion');
  });

  it('should delete private exploration', async function() {
    await users.createUser('voiceArtist@oppia.com', 'voiceArtist');
    await users.createAndLoginUser('user2@delete.com', 'userToDelete2');
    await workflow.createExploration(true);
    var explorationId = await general.getExplorationIdFromEditor();
    await explorationEditorPage.navigateToSettingsTab();
    await explorationEditorSettingsTab.setTitle('voice artists');
    await workflow.addExplorationVoiceArtist('voiceArtist');
    await deleteAccountPage.get();
    await deleteAccountPage.requestAccountDeletion('userToDelete2');
<<<<<<< HEAD
    await waitFor.urlRedirection(
=======
    await waitFor.visibilityOf(
      pendingAccountDeletionHeading,
      'Pending Account Deletion Page takes too long to appear');
    expect(await browser.getCurrentUrl()).toEqual(
>>>>>>> fc06dc29
      'http://localhost:9001/pending-account-deletion');

    await users.login('voiceArtist@oppia.com');
    await general.openEditor(explorationId, false);
    await general.expectErrorPage(404);
    expectedConsoleErrors.push(
      'Failed to load resource: the server responded with a status of 404');
    await users.logout();
  });

  it('should set published exploration as community owned', async function() {
    await users.createUser('user@check.com', 'userForChecking');
    await users.createAndLoginUser('user3@delete.com', 'userToDelete3');
    await workflow.createAndPublishExploration(
      EXPLORATION_TITLE,
      EXPLORATION_CATEGORY,
      EXPLORATION_OBJECTIVE,
      'English',
      true
    );
    var explorationId = await general.getExplorationIdFromEditor();
    await deleteAccountPage.get();
    await deleteAccountPage.requestAccountDeletion('userToDelete3');
<<<<<<< HEAD
    await waitFor.urlRedirection(
=======
    await waitFor.visibilityOf(
      pendingAccountDeletionHeading,
      'Pending Account Deletion Page takes too long to appear');
    expect(await browser.getCurrentUrl()).toEqual(
>>>>>>> fc06dc29
      'http://localhost:9001/pending-account-deletion');

    await users.login('user@check.com');
    await general.openEditor(explorationId, true);
    await workflow.isExplorationCommunityOwned();
    await users.logout();
  });

  it('should keep published exploration with other owner', async function() {
    await users.createUser('secondOwner@check.com', 'secondOwner');
    await users.createAndLoginUser('user4@delete.com', 'userToDelete4');
    await workflow.createExploration(true);
    var explorationId = await general.getExplorationIdFromEditor();
    await explorationEditorPage.navigateToSettingsTab();
    await explorationEditorSettingsTab.setTitle('second owner');
    await workflow.addExplorationManager('secondOwner');
    await deleteAccountPage.get();
    await deleteAccountPage.requestAccountDeletion('userToDelete4');
<<<<<<< HEAD
    await waitFor.urlRedirection(
=======
    await waitFor.visibilityOf(
      pendingAccountDeletionHeading,
      'Pending Account Deletion Page takes too long to appear');
    expect(await browser.getCurrentUrl()).toEqual(
>>>>>>> fc06dc29
      'http://localhost:9001/pending-account-deletion');

    await users.login('secondOwner@check.com');
    await general.openEditor(explorationId, true);
    await explorationEditorPage.navigateToSettingsTab();
    expect(await workflow.getExplorationManagers()).toEqual(['secondOwner']);
    await users.logout();
  });

  afterEach(async function() {
    await general.checkForConsoleErrors(expectedConsoleErrors);
  });
});<|MERGE_RESOLUTION|>--- conflicted
+++ resolved
@@ -54,13 +54,6 @@
     await users.createAndLoginUser('user1@delete.com', 'userToDelete1');
     await deleteAccountPage.get();
     await deleteAccountPage.requestAccountDeletion('userToDelete1');
-<<<<<<< HEAD
-    await waitFor.urlRedirection(
-      'http://localhost:9001/pending-account-deletion');
-
-    await users.login('user1@delete.com');
-    await waitFor.urlRedirection(
-=======
     await waitFor.visibilityOf(
       pendingAccountDeletionHeading,
       'Pending Account Deletion Page takes too long to appear');
@@ -72,7 +65,6 @@
       pendingAccountDeletionHeading,
       'Pending Account Deletion Page takes too long to appear');
     expect(await browser.getCurrentUrl()).toEqual(
->>>>>>> fc06dc29
       'http://localhost:9001/pending-account-deletion');
   });
 
@@ -86,14 +78,10 @@
     await workflow.addExplorationVoiceArtist('voiceArtist');
     await deleteAccountPage.get();
     await deleteAccountPage.requestAccountDeletion('userToDelete2');
-<<<<<<< HEAD
-    await waitFor.urlRedirection(
-=======
     await waitFor.visibilityOf(
       pendingAccountDeletionHeading,
       'Pending Account Deletion Page takes too long to appear');
     expect(await browser.getCurrentUrl()).toEqual(
->>>>>>> fc06dc29
       'http://localhost:9001/pending-account-deletion');
 
     await users.login('voiceArtist@oppia.com');
@@ -117,14 +105,10 @@
     var explorationId = await general.getExplorationIdFromEditor();
     await deleteAccountPage.get();
     await deleteAccountPage.requestAccountDeletion('userToDelete3');
-<<<<<<< HEAD
-    await waitFor.urlRedirection(
-=======
     await waitFor.visibilityOf(
       pendingAccountDeletionHeading,
       'Pending Account Deletion Page takes too long to appear');
     expect(await browser.getCurrentUrl()).toEqual(
->>>>>>> fc06dc29
       'http://localhost:9001/pending-account-deletion');
 
     await users.login('user@check.com');
@@ -143,14 +127,10 @@
     await workflow.addExplorationManager('secondOwner');
     await deleteAccountPage.get();
     await deleteAccountPage.requestAccountDeletion('userToDelete4');
-<<<<<<< HEAD
-    await waitFor.urlRedirection(
-=======
     await waitFor.visibilityOf(
       pendingAccountDeletionHeading,
       'Pending Account Deletion Page takes too long to appear');
     expect(await browser.getCurrentUrl()).toEqual(
->>>>>>> fc06dc29
       'http://localhost:9001/pending-account-deletion');
 
     await users.login('secondOwner@check.com');
