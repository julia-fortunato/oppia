--- conflicted
+++ resolved
@@ -457,52 +457,6 @@
         """Returns filepath for referencing static files on disk.
         examples: '' or 'build/1234'
         """
-<<<<<<< HEAD
-        if params is None:
-            params = {}
-
-        exploration = exp_services.get_exploration_by_id(exploration_id)
-
-        # First, the answer must be classified.
-        classify_result = self.post_json(
-            '/explorehandler/classify/%s' % exploration_id, {
-                'old_state': exploration.states[state_name].to_dict(),
-                'params': params,
-                'answer': answer
-            }
-        )
-
-        # Next, ensure the submission is recorded.
-        self.post_json(
-            '/explorehandler/answer_submitted_event/%s' % exploration_id, {
-                'answer': answer,
-                'params': params,
-                'version': exploration.version,
-                'session_id': session_id,
-                'client_time_spent_in_secs': client_time_spent_in_secs,
-                'old_state_name': state_name,
-                'answer_group_index': classify_result['answer_group_index'],
-                'rule_spec_index': classify_result['rule_spec_index'],
-                'classification_categorization': (
-                    classify_result['classification_categorization'])
-            }
-        )
-
-        # Now the next state's data must be calculated.
-        outcome = classify_result['outcome']
-        new_state = exploration.states[outcome['dest']]
-        params['answer'] = answer
-        new_params = self.get_updated_param_dict(
-            params, new_state.param_changes, exploration.param_specs)
-
-        return {
-            'feedback_html': jinja_utils.parse_string(
-                utils.get_random_choice(outcome['feedback'])
-                if outcome['feedback'] else '', params),
-            'question_html': new_state.content[0].to_html(new_params),
-            'state_name': outcome['dest']
-        }
-=======
         cache_slug_filepath = ''
         if feconf.IS_MINIFIED or not feconf.DEV_MODE:
             yaml_file_content = utils.dict_from_yaml(
@@ -518,7 +472,6 @@
         slash.
         """
         return '/assets%s%s' % (utils.get_asset_dir_prefix(), asset_suffix)
->>>>>>> 8ae83278
 
     @contextlib.contextmanager
     def swap(self, obj, attr, newvalue):
